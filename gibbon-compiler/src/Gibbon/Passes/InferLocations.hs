--- conflicted
+++ resolved
@@ -1306,7 +1306,6 @@
                                          in (Ext (LetLocE loc lex e'),
                                               S.delete loc $ S.union s' $ S.fromList ls)
                                     else (e',s')
-<<<<<<< HEAD
       Ext (L2.AddFixed cur i) -> (Ext (L2.AddFixed cur i), S.singleton cur)
       Ext (L2.StartOfPkdCursor cur) -> (Ext (L2.StartOfPkdCursor cur), S.singleton cur)
       Ext (L2.TagCursor a b) -> (Ext (L2.TagCursor a b), S.fromList [a,b])
@@ -1320,9 +1319,6 @@
       Ext (AllocateScalarsHere{}) -> err $ "todo: " ++ sdoc e
       Ext (SSPush{})              -> err $ "todo: " ++ sdoc e
       Ext (SSPop{})               -> err $ "todo: " ++ sdoc e
-=======
-      Ext{} -> err$ "Unexpected Ext: " ++ (show e)
->>>>>>> 2fc03014
       MapE{} -> err$ "MapE not supported"
       FoldE{} -> err$ "FoldE not supported"
 
