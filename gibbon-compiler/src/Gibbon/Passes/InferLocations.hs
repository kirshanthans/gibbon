--- conflicted
+++ resolved
@@ -1619,13 +1619,10 @@
            VUpdateP dty -> convertTy dty >>= return . VUpdateP
            VSnocP dty   -> convertTy dty >>= return . VSnocP
            VSortP dty   -> convertTy dty >>= return . VSortP
-<<<<<<< HEAD
            InPlaceVSnocP dty   -> convertTy dty >>= return . InPlaceVSnocP
            InPlaceVSortP dty   -> convertTy dty >>= return . InPlaceVSortP
            VSliceP dty  -> convertTy dty >>= return . VSliceP
 
-=======
->>>>>>> dfaeea46
            SymAppend{} -> err $ "Can't handle this primop yet in InferLocations:\n"++show p
            ReadPackedFile{} -> err $ "Can't handle this primop yet in InferLocations:\n"++show p
            ReadArrayFile{} -> err $ "Can't handle this primop yet in InferLocations:\n"++show p
