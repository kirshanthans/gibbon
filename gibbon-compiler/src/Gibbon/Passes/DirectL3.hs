--- conflicted
+++ resolved
@@ -48,11 +48,7 @@
         DataConE loc dcon args -> DataConE loc dcon $ L.map (go env2) args
         TimeIt arg ty b -> TimeIt (go env2 arg) ty b
         WithArenaE a e  -> WithArenaE a $ go env2 e
-<<<<<<< HEAD
         SpawnE fn locs ls -> SpawnE fn locs $ map (go env2) ls
-=======
-        SpawnE w fn locs ls -> SpawnE w fn locs $ map (go env2) ls
->>>>>>> 9392f23e
         SyncE -> SyncE
         Ext (BenchE fn _locs args b) ->
           let fn_ty  = lookupFEnv fn env2
