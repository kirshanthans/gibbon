--- conflicted
+++ resolved
@@ -191,18 +191,10 @@
 
           makeDps [] = dps
           makeDps [_] = dps
-<<<<<<< HEAD
-          makeDps ((l,_t):(l',t'):lts) =
-              if hasPacked t'
-              then M.insert l l' (makeDps lts) -- TODO: need to encode *all* prior elements, or just one?
-              -- basically, we want to ensure the *last packed thing* is in the map
-              else makeDps lts
-=======
           makeDps ((loc,ty):lts)
             | hasPacked ty = let prevDep = fst $ head $ L.filter (hasPacked . snd) lts
                              in M.insert loc prevDep $ makeDps lts
             | otherwise = makeDps lts
->>>>>>> 90eb3ce6
 
           dps' = makeDps (reverse $ zip locs tys)
 
