--- conflicted
+++ resolved
@@ -286,8 +286,7 @@
             return $ Ext $ RetE (newlocs_env ++ locs) v
           else return $ Ext ext
 
-<<<<<<< HEAD
-        LetRegionE r bod -> do
+        LetRegionE r sz ty bod -> do
           let -- free = S.fromList $ freeLocVars bod
               free = ss_free_locs (S.singleton (regionToVar r)) env2 bod
               free_rlocs = free `S.intersection` (M.keysSet rlocs_env)
@@ -296,12 +295,8 @@
           bod' <- go bod
           let pre = mkLets (rpush ++ wpush)
               post = mkLets (wpop ++ rpop) bod'
-          pure $ pre (Ext $ LetRegionE r post)
-        LetParRegionE r bod -> Ext <$> LetParRegionE r <$> go bod
-=======
-        LetRegionE r sz ty bod -> Ext . LetRegionE r sz ty <$> go bod
-        LetParRegionE r sz ty bod -> Ext . LetParRegionE r sz ty <$> go bod
->>>>>>> 9c977c13
+          pure $ pre (Ext $ LetRegionE r sz ty post)
+        LetParRegionE r sz ty bod -> Ext <$> LetParRegionE r sz ty <$> go bod
         FromEndE{}    -> return ex
         BoundsCheck sz _bound cur -> do
           return $ Ext $ BoundsCheck sz (toEndV (renv # cur)) cur
