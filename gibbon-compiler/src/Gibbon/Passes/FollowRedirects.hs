module Gibbon.Passes.FollowRedirects
  ( followRedirects ) where


import Prelude hiding (tail)
import qualified Data.Map as M

import Gibbon.Common
import Gibbon.Language ( TyEnv, indirectionAlt, redirectionAlt, isPrinterName)
import Gibbon.L4.Syntax as L4

{- [Modifying switch statements to use redirection nodes]
~~~~~~~~~~~~~~~~~~~~~~~~~~~~~~~~~~~~~~~~~~~~~~~~~~~~~~~~~

If Gibbon is using "infinite" regions, it might insert redirections at the end
of regions. The current runtime representation of those is: (REDIRECTION_TAG PTR).
This redirection is added as another constructor to every data type. Thus,
every switch statement has to be modified to use this new constructor. We
achieve this with a combination of GOTO's and labels. Consider this example:

    {
        TagTyPacked tag = *cur;
        CursorTy tail = cur + 1;

        switch(tag) {
          case 0: ...
          case 1: ...
        }
        ...
    }

now becomes:

    {
        TagTyPacked tag = *cur;
        CursorTy tail = cur + 1;

        SWITCH_1: ;
        switch(tag) {
          case 0: ...
          case 1: ...

          case REDIRECTION:
            CursorTy redir = *(CursorTy *) tail;
            tag = *redir;
            tail = redir + 1;
            GOTO SWITCH_1;

        }
        ...
    }

-}

-- Track the tail that was returned with this tag var
type TagTailEnv = M.Map Var Var

followRedirects :: Prog -> PassM Prog
followRedirects (Prog info_tbl sym_tbl fundefs mainExp) = do
  fundefs' <- mapM followRedirectsFn fundefs
  mainExp' <- case mainExp of
                Just (PrintExp tail) ->
                  Just <$> PrintExp <$> followRedirectsExp False M.empty M.empty tail
                Nothing -> return Nothing
  return $ Prog info_tbl sym_tbl fundefs' mainExp'

followRedirectsFn :: FunDecl -> PassM FunDecl
followRedirectsFn f@FunDecl{funName,funArgs,funBody} = do
  let initTyEnv = M.fromList funArgs
      isPrintFn = isPrinterName funName
  bod' <- followRedirectsExp isPrintFn M.empty initTyEnv funBody
  return $ f {funBody = bod'}

followRedirectsExp :: Bool -> TagTailEnv -> TyEnv L4.Ty -> Tail -> PassM Tail
followRedirectsExp isPrintFn ttailenv tenv tail =
  case tail of
    Switch lbl trv alts bod_maybe -> do
      let trvty = typeOfTriv tenv trv
      case trvty of
        IntTy -> return $ Switch lbl trv alts bod_maybe
        -- OK, SymTy is Int64.
        SymTy -> return $ Switch lbl trv alts bod_maybe
        -- This is OK too - BoolTy is Int8.
        BoolTy -> return $ Switch lbl trv alts bod_maybe
        TagTyPacked -> do
          let VarTriv tagv = trv
              tailv = ttailenv # tagv
          vtmp <- gensym "tmpcur"
          ctmp <- gensym "tmpaftercur"
          tagtmp <- gensym "tagtmp"
          tailtmp <- gensym "tailtmp"
          let alttail = LetPrimCallT [(vtmp,CursorTy),(ctmp,CursorTy)] ReadTaggedCursor [VarTriv tailv] $
                          (LetPrimCallT [(tagtmp,TagTyPacked),(tailtmp,CursorTy)] ReadTag [VarTriv vtmp] $
                          (AssnValsT [(tagv , TagTyPacked, VarTriv tagtmp),
                                     (tailv, CursorTy   , VarTriv tailtmp)]
                          (Just (Goto lbl))))

              _alttail_ind = if isPrintFn
                            then LetPrimCallT [] (PrintString " ->i ") [] $ alttail
                            else alttail
              alttail_red = if isPrintFn
                            then LetPrimCallT [] (PrintString " ->r ") [] $ alttail
                            else alttail

          alts' <- case alts of
                    TagAlts ls -> do
                      ls' <- mapM (\(x,tl) -> (x,) <$> go tenv tl) ls
                      if indirectionAlt `elem` (map fst ls')
<<<<<<< HEAD
                      then return $ TagAlts $ ls' ++ [(redirectionAlt, alttail_red)]
                      else return $ TagAlts $ ls' ++ [(redirectionAlt, alttail_red)
=======
                      then return $ TagAlts $ ls' ++ []-- (redirectionAlt, alttail_red)
                      else return $ TagAlts $ ls' ++ [-- (redirectionAlt, alttail_red)
>>>>>>> 8c9cfdf0
                                                      -- (indirectionAlt, alttail_ind)
                                                     ]
                    IntAlts ls -> do
                      ls' <- mapM (\(x,tl) -> (x,) <$> go tenv tl) ls
                      if indirectionAlt `elem` (map fst ls')
<<<<<<< HEAD
                      then return $ IntAlts $ ls' ++ [(redirectionAlt, alttail_red)]
                      else return $ IntAlts $ ls' ++ [(redirectionAlt, alttail_red)
=======
                      then return $ IntAlts $ ls' ++ []-- (redirectionAlt, alttail_red)
                      else return $ IntAlts $ ls' ++ [-- (redirectionAlt, alttail_red)
>>>>>>> 8c9cfdf0
                                                      -- (indirectionAlt, alttail_ind)
                                                     ]
          return $ Switch lbl trv alts' bod_maybe
        _ -> error "followRedirectsExp: Shouldn't switch on any other type."

    Goto{} -> error "followRedirectsExp: Unexpected Goto."

    -- Straightforward recursion
    RetValsT{} -> return tail
    AssnValsT{} -> return tail
    LetCallT async binds rator rands bod ->
      LetCallT async binds rator rands <$>
        go (M.union tenv (M.fromList binds)) bod
    LetPrimCallT binds prim rands bod ->
      case binds of
        [(tag,TagTyPacked),(tail',CursorTy)] ->
          LetPrimCallT binds prim rands <$>
            followRedirectsExp isPrintFn (M.insert tag tail' ttailenv) (M.union tenv (M.fromList binds)) bod
        _ ->
          LetPrimCallT binds prim rands <$>
            go (M.union tenv (M.fromList binds)) bod
    LetTrivT bnd@(v,ty,_) bod ->
      LetTrivT bnd <$> go (M.insert v ty tenv) bod
    LetIfT binds (trv,tl1,tl2) bod -> do
      tl1' <- go tenv tl1
      tl2' <- go tenv tl2
      LetIfT binds (trv, tl1', tl2') <$>
        go (M.union tenv (M.fromList binds)) bod
    LetUnpackT binds ptr bod ->
      LetUnpackT binds ptr <$> go (M.union tenv (M.fromList binds)) bod
    LetAllocT lhs vals bod -> do
      LetAllocT lhs vals <$> go tenv bod
    LetAvailT vs bod -> do
      LetAvailT vs <$> go tenv bod
    IfT tst con els ->
      IfT tst <$> go tenv con <*> go tenv els
    ErrT{} -> return tail
    LetTimedT isIter binds timed bod ->
      LetTimedT isIter binds timed <$>
        go (M.union tenv (M.fromList binds)) bod
    LetArenaT lhs bod -> LetArenaT lhs <$> go (M.insert lhs ArenaTy tenv) bod
    TailCall{} -> return tail

  where go = followRedirectsExp isPrintFn ttailenv<|MERGE_RESOLUTION|>--- conflicted
+++ resolved
@@ -106,27 +106,13 @@
                     TagAlts ls -> do
                       ls' <- mapM (\(x,tl) -> (x,) <$> go tenv tl) ls
                       if indirectionAlt `elem` (map fst ls')
-<<<<<<< HEAD
-                      then return $ TagAlts $ ls' ++ [(redirectionAlt, alttail_red)]
-                      else return $ TagAlts $ ls' ++ [(redirectionAlt, alttail_red)
-=======
-                      then return $ TagAlts $ ls' ++ []-- (redirectionAlt, alttail_red)
-                      else return $ TagAlts $ ls' ++ [-- (redirectionAlt, alttail_red)
->>>>>>> 8c9cfdf0
-                                                      -- (indirectionAlt, alttail_ind)
-                                                     ]
+                      then return $ TagAlts $ ls'
+                      else return $ TagAlts $ ls'
                     IntAlts ls -> do
                       ls' <- mapM (\(x,tl) -> (x,) <$> go tenv tl) ls
                       if indirectionAlt `elem` (map fst ls')
-<<<<<<< HEAD
-                      then return $ IntAlts $ ls' ++ [(redirectionAlt, alttail_red)]
-                      else return $ IntAlts $ ls' ++ [(redirectionAlt, alttail_red)
-=======
-                      then return $ IntAlts $ ls' ++ []-- (redirectionAlt, alttail_red)
-                      else return $ IntAlts $ ls' ++ [-- (redirectionAlt, alttail_red)
->>>>>>> 8c9cfdf0
-                                                      -- (indirectionAlt, alttail_ind)
-                                                     ]
+                      then return $ IntAlts $ ls'
+                      else return $ IntAlts $ ls'
           return $ Switch lbl trv alts' bod_maybe
         _ -> error "followRedirectsExp: Shouldn't switch on any other type."
 
