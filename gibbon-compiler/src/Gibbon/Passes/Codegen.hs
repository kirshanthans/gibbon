--- conflicted
+++ resolved
@@ -1199,7 +1199,7 @@
                                        one <- gensym "tmp"
                                        let assn = C.BlockStm [cstm| $id:elem = $id:one ; |]
                                        pure ([one], [parse_in_c ty], [ assn ], [ C.BlockDecl [cdecl| $ty:(codegenTy FloatTy) $id:one; |] ])
-                                     CharTy -> do 
+                                     CharTy -> do
                                        one <- gensym "tmp"
                                        let assn = C.BlockStm [cstm| $id:elem = $id:one ; |]
                                        pure ([one], [parse_in_c ty], [ assn ], [ C.BlockDecl [cdecl| $ty:(codegenTy CharTy) $id:one; |] ])
@@ -1322,15 +1322,11 @@
                      IntTriv{} -> do
                         tmp <- gensym "tmp"
                         return [ C.BlockDecl [cdecl| $ty:(codegenTy IntTy) $id:tmp = $exp:xexp; |]
-<<<<<<< HEAD
                                , C.BlockDecl [cdecl| $ty:(codegenTy (VectorTy elty)) $id:outV = gib_vector_inplace_update($id:old_ls, $exp:i', &$id:tmp); |] ]
-=======
-                               , C.BlockDecl [cdecl| $ty:(codegenTy (VectorTy elty)) $id:outV = vector_inplace_update($id:old_ls, $exp:i', &$id:tmp); |] ]
                      CharTriv{} -> do
                         tmp <- gensym "tmp"
                         return [ C.BlockDecl [cdecl| $ty:(codegenTy CharTy) $id:tmp = $exp:xexp; |]
                                , C.BlockDecl [cdecl| $ty:(codegenTy (VectorTy elty)) $id:outV = vector_inplace_update($id:old_ls, $exp:i', &$id:tmp); |] ]
->>>>>>> fc0389b2
                      FloatTriv{} -> do
                         tmp <- gensym "tmp"
                         return [ C.BlockDecl [cdecl| $ty:(codegenTy FloatTy) $id:tmp = $exp:xexp; |]
@@ -1514,11 +1510,7 @@
     BigInfinite -> [cexp| gib_get_biginf_init_chunk_size() |]
     Infinite    -> [cexp| gib_get_inf_init_chunk_size() |]
     Bounded i   ->
-<<<<<<< HEAD
-      let rounded = i+9
-=======
       let rounded = i+18
->>>>>>> fc0389b2
       in [cexp| $int:rounded |]
 
 -- | Round up a number to a power of 2.
@@ -1574,8 +1566,8 @@
 -- | The identifier after typename refers to typedefs defined in rts.c
 --
 codegenTy :: Ty -> C.Type
-<<<<<<< HEAD
 codegenTy IntTy = [cty|typename GibInt|]
+codegenTy CharTy = [cty|typename GibChar|]
 codegenTy FloatTy= [cty|typename GibFloat|]
 codegenTy BoolTy = [cty|typename GibBool|]
 codegenTy TagTyPacked = [cty|typename GibPackedTag|]
@@ -1585,19 +1577,6 @@
 codegenTy CursorTy = [cty|typename GibCursor|]
 codegenTy RegionTy = [cty|typename GibChunk|]
 codegenTy ChunkTy = [cty|typename GibChunk|]
-=======
-codegenTy IntTy = [cty|typename IntTy|]
-codegenTy CharTy = [cty|typename CharTy|]
-codegenTy FloatTy= [cty|typename FloatTy|]
-codegenTy BoolTy = [cty|typename BoolTy|]
-codegenTy TagTyPacked = [cty|typename TagTyPacked|]
-codegenTy TagTyBoxed  = [cty|typename TagTyBoxed|]
-codegenTy SymTy = [cty|typename SymTy|]
-codegenTy PtrTy = [cty|typename PtrTy|] -- char* - Hack, this could be void* if we have enough casts. [2016.11.06]
-codegenTy CursorTy = [cty|typename CursorTy|]
-codegenTy RegionTy = [cty|typename RegionTy|]
-codegenTy ChunkTy = [cty|typename ChunkTy|]
->>>>>>> fc0389b2
 codegenTy (ProdTy []) = [cty|unsigned char|]
 codegenTy (ProdTy ts) = C.Type (C.DeclSpec [] [] (C.Tnamed (C.Id nam noLoc) [] noLoc) noLoc) (C.DeclRoot noLoc) noLoc
     where nam = makeName ts
@@ -1614,8 +1593,8 @@
 makeName tys = concatMap makeName' tys ++ "Prod"
 
 makeName' :: Ty -> String
-<<<<<<< HEAD
 makeName' IntTy       = "GibInt"
+makeName' CharTy      = "GibChar"
 makeName' FloatTy     = "GibFloat"
 makeName' SymTy       = "GibSym"
 makeName' BoolTy      = "GibBool"
@@ -1629,23 +1608,6 @@
 makeName' ArenaTy  = "GibArena"
 makeName' VectorTy{} = "GibVector"
 makeName' ListTy{} = "GibList"
-=======
-makeName' IntTy       = "Int64"
-makeName' CharTy      = "Char"
-makeName' FloatTy     = "Float32"
-makeName' SymTy       = "Sym"
-makeName' BoolTy      = "Bool"
-makeName' CursorTy    = "Cursor"
-makeName' TagTyPacked = "Tag"
-makeName' TagTyBoxed  = makeName' IntTy
-makeName' PtrTy = "Ptr"
-makeName' (SymDictTy _ _ty) = "Dict"
-makeName' RegionTy = "Region"
-makeName' ChunkTy  = "Chunk"
-makeName' ArenaTy  = "Arena"
-makeName' VectorTy{} = "Vector"
-makeName' ListTy{} = "List"
->>>>>>> fc0389b2
 makeName' PDictTy{} = "PDict"
 makeName' (ProdTy tys) = "Prod" ++ concatMap makeName' tys
 makeName' SymSetTy = "GibSymSet"
