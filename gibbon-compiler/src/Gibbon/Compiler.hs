--- conflicted
+++ resolved
@@ -621,13 +621,8 @@
               -- Note: L1 -> L2
               l2 <- goE2 "inferLocations"  inferLocs    l1
               l2 <- go   "L2.typecheck"    L2.tcProg    l2
-<<<<<<< HEAD
               l2 <- go "regionsInwards"  regionsInwards l2
               l2 <- go   "L2.typecheck"    L2.tcProg    l2
-=======
-              --l2 <- go "regionsInwards"    regionsInwards l2
-              --l2 <- go   "L2.typecheck"    L2.tcProg    l2
->>>>>>> fc0389b2
               l2 <- goE2 "L2.flatten"      flattenL2    l2
               l2 <- go   "L2.typecheck"    L2.tcProg    l2
               l2 <- if gibbon1 || no_rcopies
@@ -724,16 +719,8 @@
 
               -- L2 -> L3
               -- TODO: Compose L3.TcM with (ReaderT Config)
-<<<<<<< HEAD
               l3 <- go "cursorize"        cursorize     l2'
               l3 <- go "reorderAlloc"     reorderAlloc  l3
-=======
-              l2 <- if gibbon1
-                    then pure l2
-                    else pure l2
-                    --else go "inferRegSize" inferRegSize l2
-              l3 <- go "cursorize"        cursorize     l2
->>>>>>> fc0389b2
               -- _ <- lift $ putStrLn (pprender l3)
               l3 <- go "L3.flatten"       flattenL3     l3
               l3 <- go "L3.typecheck"     tcProg3       l3
