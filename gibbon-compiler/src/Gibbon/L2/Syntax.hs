{-# LANGUAGE UndecidableInstances #-}
{-# LANGUAGE MultiParamTypeClasses #-}
{-# LANGUAGE FlexibleContexts #-}
{-# LANGUAGE FlexibleInstances #-}

{-# LANGUAGE DeriveAnyClass #-}

{-# OPTIONS_GHC -fno-warn-name-shadowing #-}
{-# OPTIONS_GHC -fno-warn-orphans #-}
{-# OPTIONS_GHC -fdefer-typed-holes #-}

-- | An intermediate language with an effect system that captures traversals.

module Gibbon.L2.Syntax
    (
    -- * Extended language L2 with location types.
      E2Ext(..)
    , Prog2, DDefs2, DDef2, FunDef2, FunDefs2, Exp2, E2, Ty2
    , Effect(..), ArrowTy2(..) , LocRet(..), LocExp, PreLocExp(..)

    -- * Regions and locations
    , LocVar, Region(..), Modality(..), LRM(..), dummyLRM
    , Multiplicity(..), RegionSize(..), RegionType(..), regionToVar

    -- * Operations on types
    , allLocVars, inLocVars, outLocVars, outRegVars, inRegVars, allRegVars, substLoc
    , substLocs, substEff, substEffs, extendPatternMatchEnv
    , locsInTy, dummyTyLocs, allFreeVars, freeLocVars

    -- * Other helpers
    , revertToL1, occurs, mapPacked, constPacked, depList, changeAppToSpawn

    , module Gibbon.Language
    )
    where

import           Control.DeepSeq
import qualified Data.List as L
import qualified Data.Set as S
import qualified Data.Map as M
import           GHC.Stack (HasCallStack)
import           Text.PrettyPrint.GenericPretty

import           Gibbon.Common
import           Gibbon.Language
import           Text.PrettyPrint.HughesPJ
import           Gibbon.L1.Syntax hiding (AddFixed)

--------------------------------------------------------------------------------

type Prog2    = Prog Exp2
type DDef2    = DDef Ty2
type DDefs2   = DDefs Ty2
type FunDef2  = FunDef Exp2
type FunDefs2 = FunDefs Exp2

-- | Function types know about locations and traversal effects.
instance FunctionTy Ty2 where
  type ArrowTy Ty2 = ArrowTy2
  inTys = arrIns
  outTy = arrOut

-- | Extended expressions, L2.
--
--   By adding a `LocVar` decoration, all data constructors,
--   applications, and bindings gain a location annotation.
type Exp2 = E2 LocVar Ty2

-- | L1 Types extended with abstract Locations.
type Ty2 = UrTy LocVar

--------------------------------------------------------------------------------

-- | Shorthand for recursions.
type E2 l d = PreExp E2Ext l d

data RegionSize = BoundedSize Int | Undefined
  deriving (Eq, Read, Show, Generic, NFData, Out)
data RegionType = IndirectionFree | RightwardLocalIndirections | LocalIndirections | NoSharing
  deriving (Eq, Ord, Read, Show, Generic, NFData, Out)


instance Ord RegionSize where
  (<=) (BoundedSize sz1) (BoundedSize sz2) = sz1 <= sz2
  (<=) Undefined         v                 = error $ "Invalid comparison " ++ show v
  (<=) v                 Undefined         = error $ "Invalid comparison " ++ show v

instance Semigroup RegionType where
  -- IndirectionFree < RightwardLocalIndirections < LocalIndirections < NoSharing
  (<>) IndirectionFree            v                          = v
  (<>) v                          IndirectionFree            = v
  (<>) RightwardLocalIndirections v                          = v
  (<>) v                          RightwardLocalIndirections = v
  (<>) LocalIndirections          v                          = v
  (<>) v                          LocalIndirections          = v
  (<>) NoSharing                  v                          = v

instance Semigroup RegionSize where
  (<>) (BoundedSize sz1) (BoundedSize sz2) = BoundedSize (sz1 + sz2)
  (<>) Undefined _         = Undefined
  (<>) _         Undefined = Undefined

instance Monoid RegionSize where
  mempty = BoundedSize 0


-- | The extension that turns L1 into L2.
data E2Ext loc dec
  = LetRegionE    Region RegionSize (Maybe RegionType) (E2 loc dec) -- ^ Allocate a new region.
  | LetParRegionE Region RegionSize (Maybe RegionType) (E2 loc dec) -- ^ Allocate a new region for parallel allocations.
  | LetLocE    loc    (PreLocExp loc) (E2 loc dec) -- ^ Bind a new location.
  | RetE [loc] Var          -- ^ Return a value together with extra loc values.
  | FromEndE loc            -- ^ Bind a location from an EndOf location (for RouteEnds and after).
  | BoundsCheck Int -- Bytes required
                loc -- Region
                loc -- Write cursor
  | AddFixed Var Int
  | IndirectionE TyCon     -- Type of the data pointed to by this indirection.
                 DataCon   -- Constructor for an indirection in this type.
                 (loc,Var) -- Pointer.
                 (loc,Var) -- Pointee (the thing that the pointer points to).
                 (E2 loc dec) -- If this indirection was added to get rid
                              -- of a copy_Foo call, we keep the fn call
                              -- around in case we want to go back to it.
                              -- E.g. when reverting from L2 to L1.
    -- ^ A indirection node.
  | GetCilkWorkerNum
    -- ^ Translates to  __cilkrts_get_worker_number().
  | LetAvail [Var] (E2 loc dec) -- ^ These variables are available to use before the join point.
  | AllocateTagHere LocVar TyCon
  | AllocateScalarsHere LocVar
    -- ^ A marker which tells subsequent a compiler pass where to
    -- move the tag and scalar field allocations so that they happen
    -- before any of the subsequent packed fields.
  | SSPush SSModality LocVar LocVar TyCon
  | SSPop SSModality LocVar LocVar
    -- ^ Spill and restore from the shadow-stack.
  deriving (Show, Ord, Eq, Read, Generic, NFData)

-- | Define a location in terms of a different location.
data PreLocExp loc = StartOfLE Region
                   | AfterConstantLE Int  -- Number of bytes after.
                                     loc  -- Location which this location is offset from.
                   | AfterVariableLE Var  -- Name of variable v. This loc is size(v) bytes after.
                                     loc  -- Location which this location is offset from.
                                     Bool -- Whether it's running in a stolen continuation i.e
                                          -- whether this should return an index in a fresh region or not.
                                          -- It's True by default and flipped by ParAlloc if required.
                   | InRegionLE Region
                   | FreeLE
                   | FromEndLE  loc
  deriving (Read, Show, Eq, Ord, Generic, NFData)

type LocExp = PreLocExp LocVar

-- | Locations (end-witnesses) returned from functions after RouteEnds.
data LocRet = EndOf LRM
              deriving (Read, Show, Eq, Ord, Generic, NFData)


instance FreeVars (E2Ext l d) where
  gFreeVars e =
    case e of
     LetRegionE _ _ _ bod   -> gFreeVars bod
     LetParRegionE _ _ _ bod   -> gFreeVars bod
     LetLocE _ rhs bod  -> (case rhs of
                              AfterVariableLE v _loc _ -> S.singleton v
                              _ -> S.empty)
                           `S.union`
                           gFreeVars bod
     RetE _ vr          -> S.singleton vr
     FromEndE _         -> S.empty
     AddFixed vr _      -> S.singleton vr
     BoundsCheck{}      -> S.empty
     IndirectionE _ _ (_,a) (_,b) e -> S.fromList [a,b] `S.union` gFreeVars e
     GetCilkWorkerNum   -> S.empty
     LetAvail vs bod    -> S.fromList vs `S.union` gFreeVars bod
     AllocateTagHere{}  -> S.empty
     AllocateScalarsHere{}  -> S.empty
     SSPush{} -> S.empty
     SSPop{} -> S.empty


instance FreeVars LocExp where
  gFreeVars e =
    case e of
      AfterConstantLE _ loc   -> S.singleton loc
      AfterVariableLE v loc _ -> S.fromList [v,loc]
      _ -> S.empty

instance (Out l, Out d, Show l, Show d) => Expression (E2Ext l d) where
  type LocOf (E2Ext l d) = l
  type TyOf (E2Ext l d)  = d
  isTrivial e =
    case e of
      LetRegionE{} -> False
      LetParRegionE{} -> False
      LetLocE{}    -> False
      RetE{}       -> False -- Umm... this one could be potentially.
      FromEndE{}   -> True
      AddFixed{}     -> True
      BoundsCheck{}  -> False
      IndirectionE{} -> False
      GetCilkWorkerNum-> False
      LetAvail{}      -> False
      AllocateTagHere{} -> False
      AllocateScalarsHere{} -> False
      SSPush{} -> False
      SSPop{} -> False

instance (Out l, Show l, Typeable (E2 l (UrTy l))) => Typeable (E2Ext l (UrTy l)) where
  gRecoverType ddfs env2 ex =
    case ex of
      LetRegionE _r _ _ bod   -> gRecoverType ddfs env2 bod
      LetParRegionE _r _ _ bod    -> gRecoverType ddfs env2 bod
      LetLocE _l _rhs bod -> gRecoverType ddfs env2 bod
      RetE _loc var       -> case M.lookup var (vEnv env2) of
                               Just ty -> ty
                               Nothing -> error $ "gRecoverType: unbound variable " ++ sdoc var
      FromEndE _loc       -> error "Shouldn't enconter FromEndE in tail position"
      BoundsCheck{}       -> error "Shouldn't enconter BoundsCheck in tail position"
      IndirectionE tycon _ _ (to,_) _ -> PackedTy tycon to
      AddFixed{}          -> error "Shouldn't enconter AddFixed in tail position"
      GetCilkWorkerNum    -> IntTy
      LetAvail _ bod -> gRecoverType ddfs env2 bod
      AllocateTagHere{} -> ProdTy []
      AllocateScalarsHere{} -> ProdTy []
      SSPush{} -> ProdTy []
      SSPop{} -> ProdTy []


instance (Typeable (E2Ext l (UrTy l)),
          Expression (E2Ext l (UrTy l)),
          Flattenable (E2 l (UrTy l)))
      => Flattenable (E2Ext l (UrTy l)) where

  gFlattenGatherBinds ddfs env ex =
      case ex of
          LetRegionE r sz ty bod -> do
                                (bnds,bod') <- go bod
                                return ([], LetRegionE r sz ty (flatLets bnds bod'))

          LetParRegionE r sz ty bod -> do
                                (bnds,bod') <- go bod
                                return ([], LetParRegionE r sz ty (flatLets bnds bod'))

          LetLocE l rhs bod -> do (bnds,bod') <- go bod
                                  return ([], LetLocE l rhs $ flatLets bnds bod')

          RetE{}        -> return ([],ex)
          FromEndE{}    -> return ([],ex)
          AddFixed{}    -> return ([],ex)
          BoundsCheck{} -> return ([],ex)
          IndirectionE{}-> return ([],ex)
          GetCilkWorkerNum-> return ([],ex)
          LetAvail vs bod -> do (bnds,bod') <- go bod
                                return ([], LetAvail vs $ flatLets bnds bod')
          AllocateTagHere{} -> return ([],ex)
          AllocateScalarsHere{} -> return ([],ex)
          SSPush{} -> return ([],ex)
          SSPop{} -> return ([],ex)

    where go = gFlattenGatherBinds ddfs env

  gFlattenExp ddfs env ex = do (_b,e') <- gFlattenGatherBinds ddfs env ex
                               return e'

instance HasSimplifiableExt E2Ext l d => SimplifiableExt (PreExp E2Ext l d) (E2Ext l d) where
  gInlineTrivExt env ext =
    case ext of
      LetRegionE r sz ty bod   -> LetRegionE r sz ty (gInlineTrivExp env bod)
      LetParRegionE r sz ty bod -> LetParRegionE r sz ty (gInlineTrivExp env bod)
      LetLocE loc le bod -> LetLocE loc le (gInlineTrivExp env bod)
      RetE{}         -> ext
      FromEndE{}     -> ext
      BoundsCheck{}  -> ext
      IndirectionE{} -> ext
      AddFixed{}     -> ext
      GetCilkWorkerNum-> ext
      LetAvail vs bod -> LetAvail vs (gInlineTrivExp env bod)
      AllocateTagHere{} -> ext
      AllocateScalarsHere{} -> ext
      SSPush{} -> ext
      SSPop{} -> ext


instance HasSubstitutableExt E2Ext l d => SubstitutableExt (PreExp E2Ext l d) (E2Ext l d) where
  gSubstExt old new ext =
    case ext of
      LetRegionE r sz ty bod -> LetRegionE r sz ty (gSubst old new bod)
      LetParRegionE r sz ty bod -> LetParRegionE r sz ty (gSubst old new bod)
      LetLocE l le bod -> LetLocE l le (gSubst old new bod)
      RetE{}           -> ext
      FromEndE{}       -> ext
      BoundsCheck{}    -> ext
      IndirectionE{}   -> ext
      AddFixed{}       -> ext
      GetCilkWorkerNum -> ext
      LetAvail vs bod  -> LetAvail vs (gSubst old new bod)
      AllocateTagHere{} -> ext
      AllocateScalarsHere{} -> ext
      SSPush{} -> ext
      SSPop{} -> ext

  gSubstEExt old new ext =
    case ext of
      LetRegionE r sz ty bod -> LetRegionE r sz ty (gSubstE old new bod)
      LetParRegionE r sz ty bod -> LetParRegionE r sz ty (gSubstE old new bod)
      LetLocE l le bod -> LetLocE l le (gSubstE old new bod)
      RetE{}           -> ext
      FromEndE{}       -> ext
      BoundsCheck{}    -> ext
      IndirectionE{}   -> ext
      AddFixed{}       -> ext
      GetCilkWorkerNum -> ext
      LetAvail vs bod  -> LetAvail vs (gSubstE old new bod)
      AllocateTagHere{} -> ext
      AllocateScalarsHere{} -> ext
      SSPush{} -> ext
      SSPop{} -> ext

instance HasRenamable E2Ext l d => Renamable (E2Ext l d) where
  gRename env ext =
    case ext of
      LetRegionE r sz ty bod -> LetRegionE r sz ty (gRename env bod)
      LetParRegionE r sz ty bod -> LetParRegionE r sz ty (gRename env bod)
      LetLocE l le bod -> LetLocE l le (gRename env bod)
      RetE{}           -> ext
      FromEndE{}       -> ext
      BoundsCheck{}    -> ext
      IndirectionE{}   -> ext
      AddFixed{}       -> ext
      GetCilkWorkerNum -> ext
      LetAvail vs bod  -> LetAvail vs (gRename env bod)
      AllocateTagHere{} -> ext
      AllocateScalarsHere{} -> ext
      SSPush{} -> ext
      SSPop{} -> ext

-- | Our type for functions grows to include effects, and explicit universal
-- quantification over location/region variables.
data ArrowTy2 = ArrowTy2
    { locVars :: [LRM]          -- ^ Universally-quantified location params.
                                -- Only these should be referenced in arrIn/arrOut.
    , arrIns  :: [Ty2]          -- ^ Input type for the function.
    , arrEffs :: (S.Set Effect) -- ^ These are present-but-empty initially,
                                -- and the populated by InferEffects.
    , arrOut  :: Ty2            -- ^ Output type for the function.
    , locRets :: [LocRet]       -- ^ L2B feature: multi-valued returns.
    , hasParallelism :: Bool        -- ^ Does this function have parallelism
    }
  deriving (Read,Show,Eq,Ord, Generic, NFData)

-- | The side-effect of evaluating a function.
data Effect = Traverse LocVar
              -- ^ The function, during its execution, traverses all
              -- of the value living at this location.
  deriving (Read,Show,Eq,Ord, Generic, NFData)

--------------------------------------------------------------------------------
--
-- See https://github.com/iu-parfunc/gibbon/issues/79 for more details
-- | Region variants (multiplicities)
data Multiplicity
    = Bounded     -- ^ Contain a finite number of values and can be
                  --   stack-allocated.

    | Infinite    -- ^ Consist of a linked list of buffers, spread
                  --   throughout memory (though possible constrained
                  --   to 4GB regions). Writing into these regions requires
                  --   bounds-checking. The buffers can start very small
                  --   at the head of the list, but probably grow
                  --   geometrically in size, making the cost of traversing
                  --   all of them logarithmic.

    | BigInfinite -- ^ These regions are infinite, but also have the
                  --   expectation of containing many values. Thus we give
                  --   them large initial page sizes. This is also could be
                  --   the appropriate place to use mmap to grow the region
                  --   and to establish guard places.
  deriving (Read,Show,Eq,Ord,Generic)

instance Out Multiplicity where
  doc = text . show

instance NFData Multiplicity where
  rnf _ = ()

-- | An abstract region identifier.  This is used inside type signatures and elsewhere.
data Region = GlobR Var Multiplicity -- ^ A global region with lifetime equal to the
                                     --   whole program.
            | DynR Var Multiplicity  -- ^ A dynamic region that may be created or
                                     --   destroyed, tagged by an identifier.
            | VarR Var               -- ^ A region metavariable that can range over
                                     --   either global or dynamic regions.
            | MMapR Var              -- ^ A region that doesn't result in an (explicit)
                                     --   memory allocation. It merely ensures that there
                                     --   are no free locations in the program.
  deriving (Read,Show,Eq,Ord, Generic)

instance Out Region

instance NFData Region where
  rnf (GlobR v _) = rnf v
  rnf (DynR v _)  = rnf v
  rnf (VarR v)    = rnf v
  rnf (MMapR v)   = rnf v


-- | The modality of locations and cursors: input/output, for reading
-- and writing, respectively.
data Modality = Input | Output
  deriving (Read,Show,Eq,Ord, Generic)
instance Out Modality
instance NFData Modality where
  rnf Input  = ()
  rnf Output = ()

-- | A location and region, together with modality.
data LRM = LRM { lrmLoc :: LocVar
               , lrmReg :: Region
               , lrmMode :: Modality }
  deriving (Read,Show,Eq,Ord, Generic)

instance Out LRM

instance NFData LRM where
  rnf (LRM a b c)  = rnf a `seq` rnf b `seq` rnf c

-- | A designated doesn't-really-exist-anywhere location.
dummyLRM :: LRM
dummyLRM = LRM "l_dummy" (VarR "r_dummy") Input

regionToVar :: Region -> Var
regionToVar r = case r of
                  GlobR v _ -> v
                  DynR  v _ -> v
                  VarR  v   -> v
                  MMapR v   -> v


-- | The 'gRecoverType' instance defined in Language.Syntax is incorrect for L2.
-- For the AppE case, it'll just return the type with with the function was
-- defined. However, we want the recovered type to have the locations actually
-- used at the callsites! For example,
--
--     add1 :: Tree @ a -> Tree @ b
--     add1 = _
--
--     ... (add1 [loc1, loc2] tr1) ..
--
-- in this case, we want the type of (add1 tr1) to be (Tree @ loc2)
-- and NOT (Tree @ b). We have to do something similar for variables bound by
-- a pattern match.
instance Typeable (PreExp E2Ext LocVar (UrTy LocVar)) where
  gRecoverType ddfs env2 ex =
    case ex of
      VarE v       -> M.findWithDefault (error $ "Cannot find type of variable " ++ show v ++ " in " ++ show (vEnv env2)) v (vEnv env2)
      LitE _       -> IntTy
      FloatE{}     -> FloatTy
      LitSymE _    -> SymTy
      AppE v locs _ -> let fnty  = fEnv env2 # v
                           outty = arrOut fnty
                           mp = M.fromList $ zip (allLocVars fnty) locs
                       in substLoc mp outty

      PrimAppE (DictInsertP ty) ((VarE v):_) -> SymDictTy (Just v) $ stripTyLocs ty
      PrimAppE (DictEmptyP  ty) ((VarE v):_) -> SymDictTy (Just v) $ stripTyLocs ty
      PrimAppE p _ -> primRetTy p

      LetE (v,_,t,_) e -> gRecoverType ddfs (extendVEnv v t env2) e
      IfE _ e _        -> gRecoverType ddfs env2 e
      MkProdE es       -> ProdTy $ L.map (gRecoverType ddfs env2) es
      DataConE loc c _ -> PackedTy (getTyOfDataCon ddfs c) loc
      TimeIt e _ _     -> gRecoverType ddfs env2 e
      MapE _ e         -> gRecoverType ddfs env2 e
      FoldE _ _ e      -> gRecoverType ddfs env2 e
      Ext ext          -> gRecoverType ddfs env2 ext
      ProjE i e ->
        case gRecoverType ddfs env2 e of
          (ProdTy tys) -> tys !! i
          oth -> error$ "typeExp: Cannot project fields from this type: "++show oth
                        ++"\nExpression:\n  "++ sdoc ex
                        ++"\nEnvironment:\n  "++sdoc (vEnv env2)
      SpawnE v locs _ -> let fnty  = fEnv env2 # v
                             outty = arrOut fnty
                             mp = M.fromList $ zip (allLocVars fnty) locs
                         in substLoc mp outty
      SyncE -> voidTy
      WithArenaE _v e -> gRecoverType ddfs env2 e
      CaseE _ mp ->
        let (c,vlocs,e) = head mp
            (vars,locs) = unzip vlocs
            env2' = extendPatternMatchEnv c ddfs vars locs env2
        in gRecoverType ddfs env2' e

--------------------------------------------------------------------------------
-- Do this manually to get prettier formatting: (Issue #90)

instance Out ArrowTy2
instance Out Effect
instance Out a => Out (S.Set a) where
  docPrec n x = docPrec n (S.toList x)
  doc x = doc (S.toList x)
instance (Out l, Out d) => Out (E2Ext l d)
instance Out l => Out (PreLocExp l)
instance Out LocRet

-------------------------------------------------------------------------------

-- | Retrieve all LocVars from a fn type (Arrow)
allLocVars :: ArrowTy2 -> [LocVar]
allLocVars ty = L.map (\(LRM l _ _) -> l) (locVars ty)


inLocVars :: ArrowTy2 -> [LocVar]
inLocVars ty = L.map (\(LRM l _ _) -> l) $
               L.filter (\(LRM _ _ m) -> m == Input) (locVars ty)

outLocVars :: ArrowTy2 -> [LocVar]
outLocVars ty = L.map (\(LRM l _ _) -> l) $
                L.filter (\(LRM _ _ m) -> m == Output) (locVars ty)

outRegVars :: ArrowTy2 -> [LocVar]
outRegVars ty = L.map (\(LRM _ r _) -> regionToVar r) $
                L.filter (\(LRM _ _ m) -> m == Output) (locVars ty)

inRegVars :: ArrowTy2 -> [LocVar]
inRegVars ty = L.nub $ L.map (\(LRM _ r _) -> regionToVar r) $
               L.filter (\(LRM _ _ m) -> m == Input) (locVars ty)

allRegVars :: ArrowTy2 -> [LocVar]
allRegVars ty = L.nub $ L.map (\(LRM _ r _) -> regionToVar r) (locVars ty)

-- | Apply a location substitution to a type.
substLoc :: M.Map LocVar LocVar -> Ty2 -> Ty2
substLoc mp ty =
  case ty of
   SymDictTy v te -> SymDictTy v te -- (go te)
   ProdTy    ts -> ProdTy (L.map go ts)
   PackedTy k l ->
       case M.lookup l mp of
             Just v  -> PackedTy k v
             Nothing -> PackedTy k l
   _ -> ty
  where go = substLoc mp

-- | List version of 'substLoc'.
substLocs :: M.Map LocVar LocVar -> [Ty2] -> [Ty2]
substLocs mp tys = L.map (substLoc mp) tys

-- | Extend an environment for a pattern match. E.g.
--
--     data Foo = MkFoo Int Foo | ...
--
--     case foo1 of
--        MkFoo (i:loc1) (f:loc2) ->
--          new_env2 = extendPatternMatchEnv [loc1,loc2] old_env2
extendPatternMatchEnv :: HasCallStack => DataCon -> DDefs Ty2 -> [Var] -> [LocVar]
                      -> Env2 Ty2 -> Env2 Ty2
extendPatternMatchEnv dcon ddefs vars locs env2 =
  let tys  = lookupDataCon ddefs dcon
      tys' = foldr
               (\(loc,ty) acc ->
                  case locsInTy ty of
                    []     -> ty:acc
                    [loc2] -> (substLoc (M.singleton loc2 loc) ty) : acc
                    _  -> error $ "extendPatternMatchEnv': Found more than 1 location in type: " ++ sdoc ty)
               []
               (fragileZip locs tys)
  in extendsVEnv (M.fromList $ fragileZip vars tys') env2

-- | Apply a substitution to an effect.
substEff :: M.Map LocVar LocVar -> Effect -> Effect
substEff mp (Traverse v) =
    case M.lookup v mp of
      Just v2 -> Traverse v2
      Nothing -> Traverse v

-- | Apply a substitution to an effect set.
substEffs :: M.Map LocVar LocVar -> S.Set Effect -> S.Set Effect
substEffs mp effs =
    S.map (\ef -> substEff mp ef) effs

dummyTyLocs :: Applicative f => UrTy () -> f (UrTy LocVar)
dummyTyLocs ty = traverse (const (pure (toVar "dummy"))) ty

-- | Collect all the locations mentioned in a type.
locsInTy :: Ty2 -> [LocVar]
locsInTy ty =
    case ty of
      PackedTy _ lv -> [lv]
      ProdTy tys -> concatMap locsInTy tys
      _ -> []

-- Because L2 just adds a bit of metadata and enriched types, it is
-- possible to strip it back down to L1.
revertToL1 :: Prog2 -> Prog1
revertToL1 Prog{ddefs,fundefs,mainExp} =
  Prog ddefs' funefs' mainExp'
  where
    ddefs'   = M.map revertDDef ddefs
    funefs'  = M.map revertFunDef fundefs
    mainExp' = case mainExp of
                Nothing -> Nothing
                Just (e,ty) -> Just (revertExp e, stripTyLocs ty)

revertDDef :: DDef Ty2 -> DDef Ty1
revertDDef (DDef tyargs a b) =
  DDef tyargs a
    (L.filter (\(dcon,_) -> not $ isIndirectionTag dcon) $
         L.map (\(dcon,tys) -> (dcon, L.map (\(x,y) -> (x, stripTyLocs y)) tys)) b)

revertFunDef :: FunDef2 -> FunDef1
revertFunDef FunDef{funName,funArgs,funTy,funBody,funRec,funInline} =
  FunDef { funName = funName
         , funArgs = funArgs
         , funTy   = (L.map stripTyLocs (arrIns funTy), stripTyLocs (arrOut funTy))
         , funBody = revertExp funBody
         , funRec  = funRec
         , funInline = funInline
         }

revertExp :: Exp2 -> Exp1
revertExp ex =
  case ex of
    VarE v    -> VarE v
    LitE n    -> LitE n
    FloatE n  -> FloatE n
    LitSymE v -> LitSymE v
    AppE v _ args   -> AppE v [] (L.map revertExp args)
    PrimAppE p args -> PrimAppE (revertPrim p) $ L.map revertExp args
    LetE (v,_,ty, (Ext (IndirectionE _ _ _ _ arg))) bod ->
      let PackedTy tycon _ =  ty in
          LetE (v,[],(stripTyLocs ty), AppE (mkCopyFunName tycon) [] [revertExp arg]) (revertExp bod)
    LetE (v,_,ty,rhs) bod ->
      LetE (v,[], stripTyLocs ty, revertExp rhs) (revertExp bod)
    IfE a b c  -> IfE (revertExp a) (revertExp b) (revertExp c)
    MkProdE ls -> MkProdE $ L.map revertExp ls
    ProjE i e  -> ProjE i (revertExp e)
    CaseE scrt brs     -> CaseE (revertExp scrt) (L.map docase brs)
    DataConE _ dcon ls -> DataConE () dcon $ L.map revertExp ls
    TimeIt e ty b -> TimeIt (revertExp e) (stripTyLocs ty) b
    SpawnE v _ args -> SpawnE v [] (L.map revertExp args)
    SyncE -> SyncE
    WithArenaE v e -> WithArenaE v (revertExp e)
    Ext ext ->
      case ext of
        LetRegionE _ _ _ bod -> revertExp bod
        LetParRegionE _ _ _ bod -> revertExp bod
        LetLocE _ _ bod  -> revertExp bod
        RetE _ v -> VarE v
        AddFixed{} -> error "revertExp: TODO AddFixed."
        FromEndE{} -> error "revertExp: TODO FromEndLE"
        BoundsCheck{}   -> error "revertExp: TODO BoundsCheck"
        IndirectionE{}  -> error "revertExp: TODO IndirectionE"
        GetCilkWorkerNum-> LitE 0
        LetAvail _ bod  -> revertExp bod
        AllocateTagHere{} -> error "revertExp: TODO AddFixed."
        AllocateScalarsHere{} -> error "revertExp: TODO AddFixed."
        SSPush{} -> error "revertExp: TODO SSPush."
        SSPop{} -> error "revertExp: TODO SSPop."
    MapE{}  -> error $ "revertExp: TODO MapE"
    FoldE{} -> error $ "revertExp: TODO FoldE"
  where
    -- Ugh .. this is bad. Can we remove the identity cases here ?
    -- TODO: Get rid of this (and L3.toL3Prim) soon.
    revertPrim :: Prim Ty2 -> Prim Ty1
    revertPrim pr = fmap stripTyLocs pr

    docase :: (DataCon, [(Var,LocVar)], Exp2) -> (DataCon, [(Var,())], Exp1)
    docase (dcon,vlocs,rhs) =
      let (vars,_) = unzip vlocs
      in (dcon, zip vars (repeat ()), revertExp rhs)


-- | Does a variable occur in an expression ?
--
-- N.B. it only looks for actual variables, not LocVar's or RegionVar's.
occurs :: S.Set Var -> Exp2 -> Bool
occurs w ex =
  case ex of
    VarE v -> v `S.member` w
    LitE{}    -> False
    FloatE{}  -> False
    LitSymE{} -> False
    AppE _ _ ls   -> any go ls
    PrimAppE _ ls -> any go ls
    LetE (_,_,_,rhs) bod -> go rhs || go bod
    IfE a b c   -> go a || go b || go c
    MkProdE ls  -> any go ls
    ProjE _ e   -> go e
    CaseE e brs -> go e || any (\(_,_,bod) -> go bod) brs
    DataConE _ _ ls  -> any go ls
    TimeIt e _ _     -> go e
    SpawnE _ _ ls    -> any go ls
    SyncE            -> False
    WithArenaE v rhs -> v `S.member` w || go rhs
    Ext ext ->
      case ext of
        LetRegionE _ _ _ bod  -> go bod
        LetParRegionE _ _ _ bod  -> go bod
        LetLocE _ le bod  ->
          let oc_bod = go bod in
          case le of
            AfterVariableLE v _  _ -> v `S.member` w || oc_bod
            StartOfLE{}         -> oc_bod
            AfterConstantLE{}   -> oc_bod
            InRegionLE{}        -> oc_bod
            FreeLE{}            -> oc_bod
            FromEndLE{}         -> oc_bod
        RetE _ v      -> v `S.member` w
        FromEndE{}    -> False
        BoundsCheck{} -> False
        AddFixed v _  -> v `S.member` w
        IndirectionE _ _ (_,v1) (_,v2) ib ->
          v1 `S.member` w  || v2 `S.member` w || go ib
        GetCilkWorkerNum -> False
        LetAvail _ bod -> go bod
        AllocateTagHere{} -> False
        AllocateScalarsHere{} -> False
        SSPush{} -> False
        SSPop{} -> False
    MapE{}  -> error "occurs: TODO MapE"
    FoldE{} -> error "occurs: TODO FoldE"
  where
    go = occurs w


mapPacked :: (Var -> l -> UrTy l) -> UrTy l -> UrTy l
mapPacked fn t =
  case t of
    IntTy  -> IntTy
    FloatTy-> FloatTy
    BoolTy -> BoolTy
    SymTy  -> SymTy
    (ProdTy x)    -> ProdTy $ L.map (mapPacked fn) x
    (SymDictTy v x) -> SymDictTy v x
    PDictTy k v -> PDictTy k v
    PackedTy k l  -> fn (toVar k) l
    PtrTy    -> PtrTy
    CursorTy -> CursorTy
    ArenaTy  -> ArenaTy
    VectorTy elty -> VectorTy elty
    ListTy elty   -> ListTy elty
    SymSetTy -> SymSetTy
    SymHashTy-> SymHashTy
    IntHashTy-> IntHashTy

constPacked :: UrTy a1 -> UrTy a2 -> UrTy a1
constPacked c t =
  case t of
    IntTy  -> IntTy
    FloatTy-> FloatTy
    BoolTy -> BoolTy
    SymTy  -> SymTy
    (ProdTy x)    -> ProdTy $ L.map (constPacked c) x
    (SymDictTy v _x) -> SymDictTy v $ stripTyLocs c
    PDictTy k v -> PDictTy (constPacked c k) (constPacked c v)
    PackedTy _k _l  -> c
    PtrTy    -> PtrTy
    CursorTy -> CursorTy
    ArenaTy  -> ArenaTy
    VectorTy el_ty -> VectorTy (constPacked c el_ty)
    ListTy el_ty -> ListTy (constPacked c el_ty)
    SymSetTy -> SymSetTy
    SymHashTy-> SymHashTy
    IntHashTy-> IntHashTy

-- | Build a dependency list which can be later converted to a graph
depList :: Exp2 -> [(Var, Var, [Var])]
-- The helper function, go, works with a map rather than list so that all
-- dependencies are properly grouped, without any duplicate keys. But we
-- convert it back to a list so that we can hand it off to 'graphFromEdges'.
-- Reversing the list makes it easy to peek at the return value of this AST later.
depList = L.map (\(a,b) -> (a,a,b)) . M.toList . go M.empty
    where
      go :: M.Map Var [Var] -> Exp2 -> M.Map Var [Var]
      go acc ex =
        case ex of
          VarE v    -> M.insertWith (++) v [v] acc
          LitE{}    -> acc
          FloatE{}  -> acc
          LitSymE{} -> acc
          AppE _ _ args   -> foldl go acc args
          PrimAppE _ args -> foldl go acc args
          LetE (v,_,_,rhs) bod ->
            let acc_rhs = go acc rhs
            in go (M.insertWith (++) v (S.toList $ allFreeVars rhs) acc_rhs) bod
          IfE _ b c  -> go (go acc b) c
          MkProdE ls -> foldl go acc ls
          ProjE _ e  -> go acc e
          CaseE (VarE v) mp ->
            L.foldr (\(_,vlocs,e) acc' ->
                       let (vars,locs) = unzip vlocs
                           acc'' = L.foldr (\w acc''' -> M.insertWith (++) v [w] acc''')
                                           acc'
                                           (vars ++ locs)
                       in go acc'' e)
                    acc
                    mp
          CaseE _scrt mp -> L.foldr (\(_,_,e) acc' -> go acc' e) acc mp
          DataConE _ _ args -> foldl go acc args
          TimeIt e _ _ -> go acc e
          WithArenaE _ e -> go acc e
          SpawnE _ _ ls  -> foldl go acc ls
          SyncE          -> acc
          MapE{}  -> acc
          FoldE{} -> acc
          Ext ext ->
            case ext of
              LetRegionE r _ _ rhs ->
<<<<<<< HEAD
                go (M.insertWith (++) (regionToVar r) (S.toList $ allFreeVars rhs) acc) rhs
              LetParRegionE r _ _ rhs ->
                go (M.insertWith (++) (regionToVar r) (S.toList $ allFreeVars rhs) acc) rhs
              LetLocE loc phs rhs  ->
                go (M.insertWith (++) loc (dep phs ++ (S.toList $ allFreeVars rhs)) acc) rhs
=======
                go (M.insertWith (++) (regionToVar r) (S.toList (allFreeVars rhs)) acc) rhs
              LetParRegionE r _ _ rhs ->
                go (M.insertWith (++) (regionToVar r) (S.toList (allFreeVars rhs)) acc) rhs
              LetLocE loc phs rhs  ->
                go (M.insertWith (++) loc (dep phs ++ S.toList (allFreeVars rhs)) acc) rhs
>>>>>>> 8c9cfdf0
              RetE{}         -> acc
              FromEndE{}     -> acc
              BoundsCheck{}  -> acc
              IndirectionE{} -> acc
              AddFixed v _   -> M.insertWith (++) v [v] acc
              GetCilkWorkerNum -> acc
              LetAvail _ bod -> go acc bod
              AllocateTagHere{} -> acc
              AllocateScalarsHere{} -> acc
              SSPush{} -> acc
              SSPop{} -> acc

      dep :: PreLocExp LocVar -> [Var]
      dep ex =
        case ex of
          StartOfLE r -> [regionToVar r]
          AfterConstantLE _ loc   -> [loc]
          AfterVariableLE v loc _ -> [v,loc]
          InRegionLE r  -> [regionToVar r]
          FromEndLE loc -> [loc]
          FreeLE -> []

-- gFreeVars ++ locations ++ region variables
allFreeVars :: Exp2 -> S.Set Var
allFreeVars ex =
  case ex of
    AppE _ locs args -> S.fromList locs `S.union` (S.unions (map allFreeVars args))
    PrimAppE _ args -> (S.unions (map allFreeVars args))
    LetE (v,locs,_,rhs) bod -> (S.fromList locs `S.union` (allFreeVars rhs) `S.union` (allFreeVars bod))
                               `S.difference` S.singleton v
    IfE a b c -> allFreeVars a `S.union` allFreeVars b `S.union` allFreeVars c
    MkProdE args -> (S.unions (map allFreeVars args))
    ProjE _ bod -> allFreeVars bod
<<<<<<< HEAD
    CaseE scrt brs -> (allFreeVars scrt) `S.union` (S.unions (map (\(_,vlocs,c) -> allFreeVars c `S.difference`
                                                                                   S.fromList (map fst vlocs) `S.difference`
                                                                                   S.fromList (map snd vlocs))
                                                                  brs))
=======
    CaseE scrt brs -> (allFreeVars scrt) `S.union` (S.unions (map (\(_,vlocs,c) -> allFreeVars c `S.difference` S.fromList (map fst vlocs)) brs))
>>>>>>> 8c9cfdf0
    DataConE loc _ args -> S.singleton loc `S.union` (S.unions (map allFreeVars args))
    TimeIt e _ _ -> allFreeVars e
    WithArenaE _ e -> allFreeVars e
    SpawnE _ locs args -> S.fromList locs `S.union` (S.unions (map allFreeVars args))
    Ext ext ->
      case ext of
        LetRegionE r _ _ bod -> S.delete (regionToVar r) (allFreeVars bod)
        LetParRegionE r _ _ bod -> S.delete (regionToVar r) (allFreeVars bod)
        LetLocE loc locexp bod -> S.delete loc (allFreeVars bod `S.union` gFreeVars locexp)
        RetE locs v     -> S.insert v (S.fromList locs)
        FromEndE loc    -> S.singleton loc
        BoundsCheck _ reg cur -> S.fromList [reg,cur]
        IndirectionE _ _ (a,b) (c,d) _ -> S.fromList $ [a,b,c,d]
        AddFixed v _    -> S.singleton v
        GetCilkWorkerNum-> S.empty
        LetAvail vs bod -> S.fromList vs `S.union` gFreeVars bod
        AllocateTagHere loc _ -> S.singleton loc
        AllocateScalarsHere loc -> S.singleton loc
        SSPush _ a b _ -> S.fromList [a,b]
        SSPop _ a b -> S.fromList [a,b]
    _ -> gFreeVars ex

<<<<<<< HEAD
freeLocVars :: Exp2 -> [Var]
freeLocVars ex = S.toList $ (allFreeVars ex) `S.difference` (gFreeVars ex)

=======
>>>>>>> 8c9cfdf0
changeAppToSpawn :: Var -> [Exp2] -> Exp2 -> Exp2
changeAppToSpawn v args2 ex1 =
  case ex1 of
    VarE{}    -> ex1
    LitE{}    -> ex1
    FloatE{}  -> ex1
    LitSymE{} -> ex1
    AppE f locs args | v == f && args == args2 -> SpawnE f locs $ map go args
    AppE f locs args -> AppE f locs $ map go args
    PrimAppE f args  -> PrimAppE f $ map go args
    LetE (v,loc,ty,rhs) bod -> LetE (v,loc,ty, go rhs) (go bod)
    IfE a b c  -> IfE (go a) (go b) (go c)
    MkProdE xs -> MkProdE $ map go xs
    ProjE i e  -> ProjE i $ go e
    DataConE loc dcon args -> DataConE loc dcon $ map go args
    CaseE scrt mp ->
      CaseE (go scrt) $ map (\(a,b,c) -> (a,b, go c)) mp
    TimeIt e ty b  -> TimeIt (go e) ty b
    WithArenaE v e -> WithArenaE v (go e)
    SpawnE{} -> ex1
    SyncE{}  -> ex1
    Ext ext ->
      case ext of
        LetRegionE r sz ty rhs  -> Ext $ LetRegionE r sz ty (go rhs)
        LetParRegionE r sz ty rhs  -> Ext $ LetParRegionE r sz ty (go rhs)
        LetLocE l lhs rhs -> Ext $ LetLocE l lhs (go rhs)
        RetE{}            -> ex1
        FromEndE{}        -> ex1
        BoundsCheck{}     -> ex1
        IndirectionE{}    -> ex1
        AddFixed{}        -> ex1
        GetCilkWorkerNum  -> ex1
        LetAvail vs bod   -> Ext $ LetAvail vs (go bod)
        AllocateTagHere{} -> ex1
        AllocateScalarsHere{} -> ex1
        SSPush{} -> ex1
        SSPop{} -> ex1
    MapE{}  -> error "addRANExp: TODO MapE"
    FoldE{}  -> error "addRANExp: TODO FoldE"

  where go = changeAppToSpawn v args2<|MERGE_RESOLUTION|>--- conflicted
+++ resolved
@@ -810,19 +810,11 @@
           Ext ext ->
             case ext of
               LetRegionE r _ _ rhs ->
-<<<<<<< HEAD
                 go (M.insertWith (++) (regionToVar r) (S.toList $ allFreeVars rhs) acc) rhs
               LetParRegionE r _ _ rhs ->
                 go (M.insertWith (++) (regionToVar r) (S.toList $ allFreeVars rhs) acc) rhs
               LetLocE loc phs rhs  ->
                 go (M.insertWith (++) loc (dep phs ++ (S.toList $ allFreeVars rhs)) acc) rhs
-=======
-                go (M.insertWith (++) (regionToVar r) (S.toList (allFreeVars rhs)) acc) rhs
-              LetParRegionE r _ _ rhs ->
-                go (M.insertWith (++) (regionToVar r) (S.toList (allFreeVars rhs)) acc) rhs
-              LetLocE loc phs rhs  ->
-                go (M.insertWith (++) loc (dep phs ++ S.toList (allFreeVars rhs)) acc) rhs
->>>>>>> 8c9cfdf0
               RetE{}         -> acc
               FromEndE{}     -> acc
               BoundsCheck{}  -> acc
@@ -856,14 +848,10 @@
     IfE a b c -> allFreeVars a `S.union` allFreeVars b `S.union` allFreeVars c
     MkProdE args -> (S.unions (map allFreeVars args))
     ProjE _ bod -> allFreeVars bod
-<<<<<<< HEAD
     CaseE scrt brs -> (allFreeVars scrt) `S.union` (S.unions (map (\(_,vlocs,c) -> allFreeVars c `S.difference`
                                                                                    S.fromList (map fst vlocs) `S.difference`
                                                                                    S.fromList (map snd vlocs))
                                                                   brs))
-=======
-    CaseE scrt brs -> (allFreeVars scrt) `S.union` (S.unions (map (\(_,vlocs,c) -> allFreeVars c `S.difference` S.fromList (map fst vlocs)) brs))
->>>>>>> 8c9cfdf0
     DataConE loc _ args -> S.singleton loc `S.union` (S.unions (map allFreeVars args))
     TimeIt e _ _ -> allFreeVars e
     WithArenaE _ e -> allFreeVars e
@@ -886,12 +874,9 @@
         SSPop _ a b -> S.fromList [a,b]
     _ -> gFreeVars ex
 
-<<<<<<< HEAD
 freeLocVars :: Exp2 -> [Var]
 freeLocVars ex = S.toList $ (allFreeVars ex) `S.difference` (gFreeVars ex)
 
-=======
->>>>>>> 8c9cfdf0
 changeAppToSpawn :: Var -> [Exp2] -> Exp2 -> Exp2
 changeAppToSpawn v args2 ex1 =
   case ex1 of
