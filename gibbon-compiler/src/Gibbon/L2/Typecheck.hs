--- conflicted
+++ resolved
@@ -468,29 +468,17 @@
                  PrintFloat -> do
                    len1
                    _ <- ensureEqualTy (es !!! 0) FloatTy (tys !!! 0)
-<<<<<<< HEAD
                    pure (ProdTy [], tstatein)
-=======
-                   pure (IntTy, tstatein)
->>>>>>> 98af0983
 
                  PrintBool -> do
                    len1
                    _ <- ensureEqualTy (es !!! 0) BoolTy (tys !!! 0)
-<<<<<<< HEAD
                    pure (ProdTy [], tstatein)
-=======
-                   pure (IntTy, tstatein)
->>>>>>> 98af0983
 
                  PrintSym -> do
                    len1
                    _ <- ensureEqualTy (es !!! 0) SymTy (tys !!! 0)
-<<<<<<< HEAD
                    pure (ProdTy [], tstatein)
-=======
-                   pure (IntTy, tstatein)
->>>>>>> 98af0983
 
                  ReadInt  -> throwError $ GenericTC "ReadInt not handled" exp
 
