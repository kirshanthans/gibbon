{-# LANGUAGE FlexibleContexts      #-}
{-# LANGUAGE FlexibleInstances     #-}
{-# LANGUAGE UndecidableInstances  #-}

module Gibbon.Language
    ( module Gibbon.Language.Constants
    , module Gibbon.Language.Syntax

      -- * Helpers operating on expressions
    , mapExt, mapLocs, mapExprs, mapMExprs, visitExp
    , subst, substE, hasTimeIt, hasSpawns, hasSpawnsProg, projNonFirst
    , mkProj, mkProd, mkLets, flatLets, tuplizeRefs

      -- * Helpers operating on types
    , mkProdTy, projTy , voidTy, isProdTy, isNestedProdTy, isPackedTy, isScalarTy
    , hasPacked, sizeOfTy, primArgsTy, primRetTy, tyToDataCon
    , stripTyLocs, isValidListElemTy, getPackedTys

      -- * Misc
    , assertTriv, assertTrivs

    ) where

import qualified Data.Map as M
import           Data.List as L
import qualified Data.Set as S
-- import           Data.Functor.Foldable
import           Text.PrettyPrint.GenericPretty

import           Gibbon.Language.Constants
import           Gibbon.Language.Syntax
import           Gibbon.Common

--------------------------------------------------------------------------------

instance (Out l, Show l, Show d, Out d, Expression (e l d))
      => Expression (PreExp e l d) where
  type (TyOf (PreExp e l d))  = d
  type (LocOf (PreExp e l d)) = l
  isTrivial = f
    where
      f :: (PreExp e l d) -> Bool
      f e =
       case e of
        VarE _     -> True
        LitE _     -> True
        FloatE{}   -> True
        LitSymE _  -> True
        PrimAppE{} -> False

        ----------------- POLICY DECISION ---------------
        -- Tuples and projections are NOT trivial!
        ProjE{}    -> False
        MkProdE{}  -> False

        -- DataCon's are a bit tricky.  May want to inline them at
        -- some point if it avoids region conflicts.
        DataConE{} -> False

        IfE{}      -> False
        CaseE{}    -> False
        LetE {}    -> False
        MapE {}    -> False
        FoldE {}   -> False
        AppE  {}   -> False
        TimeIt {}  -> False
        WithArenaE{} -> False
        SpawnE{}   -> False
        SyncE      -> False
        Ext ext -> isTrivial ext

-- | Free data variables.  Does not include function variables, which
-- currently occupy a different namespace.  Does not include location/region variables.
instance FreeVars (e l d) => FreeVars (PreExp e l d) where
  gFreeVars ex = case ex of
      VarE v    -> S.singleton v
      LitE _    -> S.empty
      FloatE{}  -> S.empty
      LitSymE _ -> S.empty
      ProjE _ e -> gFreeVars e
      IfE a b c -> gFreeVars a `S.union` gFreeVars b `S.union` gFreeVars c
      AppE v _ ls         -> S.unions $ (S.singleton v) : (L.map gFreeVars ls)
      PrimAppE _ ls        -> S.unions (L.map gFreeVars ls)
      LetE (v,_,_,rhs) bod -> gFreeVars rhs `S.union`
                              S.delete v (gFreeVars bod)
      CaseE e ls -> S.union (gFreeVars e)
                    (S.unions $ L.map (\(_, vlocs, ee) ->
                                           let (vars,_) = unzip vlocs
                                           in (gFreeVars ee) `S.difference` (S.fromList vars))
                                ls)
      MkProdE ls          -> S.unions $ L.map gFreeVars ls
      DataConE _ _ ls     -> S.unions $ L.map gFreeVars ls
      TimeIt e _ _        -> gFreeVars e
      MapE (v,_t,rhs) bod -> gFreeVars rhs `S.union`
                             S.delete v (gFreeVars bod)
      FoldE (v1,_t1,r1) (v2,_t2,r2) bod ->
          gFreeVars r1 `S.union` gFreeVars r2 `S.union`
          (S.delete v1 $ S.delete v2 $ gFreeVars bod)

      WithArenaE v e -> S.delete v $ gFreeVars e

      SpawnE _ _ ls -> S.unions (L.map gFreeVars ls)
      SyncE -> S.empty

      Ext q -> gFreeVars q


-- | A Typeable instance for L1 and L3 (L2 defines it's own)
instance (Show (), Out (), Expression (e () (UrTy ())),
          TyOf (e () (UrTy ())) ~ TyOf (PreExp e () (UrTy ())),
          FunctionTy (UrTy ()), Typeable (e () (UrTy ())))
       => Typeable (PreExp e () (UrTy ())) where
  gRecoverType ddfs env2 ex =
    case ex of
      VarE v       -> M.findWithDefault (error $ "Cannot find type of variable " ++ show v ++ " in " ++ show (vEnv env2)) v (vEnv env2)
      LitE _       -> IntTy
      FloatE{}     -> FloatTy
      LitSymE _    -> SymTy
      AppE v _ _   -> outTy $ fEnv env2 # v
      PrimAppE (DictInsertP ty) ((VarE v):_) -> SymDictTy (Just v) $ stripTyLocs ty
      PrimAppE (DictEmptyP  ty) ((VarE v):_) -> SymDictTy (Just v) $ stripTyLocs ty
      PrimAppE p _ -> primRetTy p

      LetE (v,_,t,_) e -> gRecoverType ddfs (extendVEnv v t env2) e
      IfE _ e _        -> gRecoverType ddfs env2 e
      MkProdE es       -> ProdTy $ L.map (gRecoverType ddfs env2) es
      DataConE loc c _ -> PackedTy (getTyOfDataCon ddfs c) loc
      TimeIt e _ _     -> gRecoverType ddfs env2 e
      MapE _ e         -> gRecoverType ddfs env2 e
      FoldE _ _ e      -> gRecoverType ddfs env2 e
      Ext ext          -> gRecoverType ddfs env2 ext
      ProjE i e ->
        case gRecoverType ddfs env2 e of
          (ProdTy tys) -> tys !! i
          oth -> error$ "typeExp: Cannot project fields from this type: "++show oth
                        ++"\nExpression:\n  "++ sdoc ex
                        ++"\nEnvironment:\n  "++sdoc (vEnv env2)
      WithArenaE _v e -> gRecoverType ddfs env2 e
      SpawnE v _ _    -> outTy $ fEnv env2 # v
      SyncE           -> voidTy
      CaseE _ mp ->
        let (c,args,e) = head mp
            args' = L.map fst args
        in gRecoverType ddfs (extendsVEnv (M.fromList (zip args' (lookupDataCon ddfs c))) env2) e


instance Renamable Var where
  gRename env v = M.findWithDefault v v env

instance HasSubstitutable e l d => Substitutable (PreExp e l d) where
  gSubst  = subst
  gSubstE = substE

instance HasRenamable e l d => Renamable (PreExp e l d) where
  gRename env ex =
    case ex of
      VarE v -> VarE (go v)
      LitE{}    -> ex
      FloatE{}  -> ex
      LitSymE{} -> ex
      AppE f locs args -> AppE (go f) (gol locs) (gol args)
      PrimAppE pr args -> PrimAppE pr (gol args)
      LetE (v,locs,ty,rhs) bod -> LetE (go v, gol locs, go ty, go rhs) (go bod)
      IfE a b c  -> IfE (go a) (go b) (go c)
      MkProdE ls -> MkProdE (gol ls)
      ProjE i e  -> ProjE i (go e)
      CaseE scrt ls ->
        CaseE (go scrt) (map (\(a,b,c) -> (a, map (\(d,e) -> (go d, go e)) b, go c)) ls)
      DataConE loc dcon ls -> DataConE (go loc) dcon (gol ls)
      TimeIt e ty b -> TimeIt (go e) (go ty) b
      SpawnE f locs args -> SpawnE (go f) (gol locs) (gol args)
      SyncE   -> SyncE
      WithArenaE v e -> WithArenaE (go v) (go e)
      Ext ext -> Ext (go ext)
      MapE{}  -> ex
      FoldE{} -> ex
     where
       go :: forall a. Renamable a => a -> a
       go = gRename env

       gol :: forall a. Renamable a => [a] -> [a]
       gol ls = map go ls

instance Renamable a => Renamable (UrTy a) where
  gRename env = fmap (gRename env)


--------------------------------------------------------------------------------
-- Helpers operating on expressions
--------------------------------------------------------------------------------

-- | Apply a function to the extension points only.
mapExt :: (e1 l d -> e2 l d) -> PreExp e1 l d -> PreExp e2 l d
mapExt fn = visitExp id fn id

-- | Apply a function to the locations only.
mapLocs :: (e l2 d -> e l2 d) -> PreExp e l2 d -> PreExp e l2 d
mapLocs fn = visitExp id fn id

-- | Transform the expressions within a program.
mapExprs :: (e -> e) -> Prog e -> Prog e
mapExprs fn prg@Prog{fundefs,mainExp} =
  let mainExp' = case mainExp of
                   Nothing -> Nothing
                   Just (ex,ty) -> Just (fn ex, ty)
  in
  prg{ fundefs = M.map (\g -> g {funBody = fn (funBody g)}) fundefs
     , mainExp =  mainExp' }

-- | Monadic 'mapExprs'.
mapMExprs :: Monad m => (e -> m e) -> Prog e -> m (Prog e)
mapMExprs fn prg@Prog{fundefs,mainExp} = do
  mainExp' <- case mainExp of
                Nothing -> pure Nothing
                Just (ex,ty) -> do ex' <- fn ex
                                   pure $ Just (ex', ty)
  fundefs' <- traverse (\g -> do funBody' <- fn (funBody g)
                                 pure $ g {funBody = funBody'})
                       fundefs
  pure $ prg { fundefs = fundefs', mainExp = mainExp' }


-- | Apply a function to the locations, extensions, and
-- binder-decorations, respectively.
visitExp :: forall l1 l2 e1 e2 d1 d2 .
            (l1 -> l2) -> (e1 l1 d1 -> e2 l2 d2) -> (d1 -> d2) ->
            PreExp e1 l1 d1 -> PreExp e2 l2  d2
visitExp _fl fe _fd exp0 = go exp0
 where
   go :: (PreExp e1 l1  d1) -> (PreExp e2 l2 d2)
   go ex =
     case ex of
       Ext  x  -> Ext (fe x)
       _       -> _finishme


-- | Substitute an expression in place of a variable.
subst :: HasSubstitutable e l d
      => Var -> (PreExp e l d) -> (PreExp e l d) -> (PreExp e l d)
subst old new ex =
  let go = subst old new in
  case ex of
    VarE v | v == old  -> new
           | otherwise -> VarE v
    LitE _             -> ex
    FloatE{}           -> ex
    LitSymE _          -> ex
    AppE v loc ls      -> AppE v loc (map go ls)
    PrimAppE p ls      -> PrimAppE p $ L.map go ls
    LetE (v,loc,t,rhs) bod | v == old  -> LetE (v,loc,t,go rhs) bod
                           | otherwise -> LetE (v,loc,t,go rhs) (go bod)
    ProjE i e  -> ProjE i (go e)
    CaseE e ls ->
                  CaseE (go e) (L.map f ls)
                      where f (c,vs,er) = if L.elem old (L.map fst vs)
                                          then (c,vs,er)
                                          else (c,vs,go er)
    MkProdE ls        -> MkProdE $ L.map go ls
    DataConE loc k ls -> DataConE loc k $ L.map go ls
    TimeIt e t b      -> TimeIt (go e) t b
    IfE a b c         -> IfE (go a) (go b) (go c)

    SpawnE v loc ls   -> SpawnE v loc (map go ls)
    SyncE             -> SyncE

    MapE (v,t,rhs) bod | v == old  -> MapE (v,t, rhs)    (go bod)
                       | otherwise -> MapE (v,t, go rhs) (go bod)
    FoldE (v1,t1,r1) (v2,t2,r2) bod ->
        let r1' = if v1 == old then r1 else go r1
            r2' = if v2 == old then r2 else go r2
        in FoldE (v1,t1,r1') (v2,t2,r2') (go bod)

    Ext ext -> Ext (gSubstExt old new ext)

    WithArenaE v e | v == old  -> WithArenaE v e
                   | otherwise -> WithArenaE v (go e)


-- | Expensive 'subst' that looks for a whole matching sub-EXPRESSION.
-- If the old expression is a variable, this still avoids going under binder.
substE :: HasSubstitutable e l d
       => (PreExp e l d) -> (PreExp e l d) -> (PreExp e l d) -> (PreExp e l d)
substE old new ex =
  let go = substE old new in
  case ex of
    _ | ex == old   -> new

    VarE v          -> VarE v
    LitE _          -> ex
    FloatE{}        -> ex
    LitSymE _       -> ex
    AppE v loc ls   -> AppE v loc (map go ls)
    PrimAppE p ls   -> PrimAppE p $ L.map go ls
    LetE (v,loc,t,rhs) bod | (VarE v) == old  -> LetE (v,loc,t,go rhs) bod
                           | otherwise -> LetE (v,loc,t,go rhs) (go bod)

    ProjE i e         -> ProjE i (go e)
    CaseE e ls        -> CaseE (go e) (L.map (\(c,vs,er) -> (c,vs,go er)) ls)
    MkProdE ls        -> MkProdE $ L.map go ls
    DataConE loc k ls -> DataConE loc k $ L.map go ls
    TimeIt e t b      -> TimeIt (go e) t b
    IfE a b c         -> IfE (go a) (go b) (go c)
    SpawnE v loc ls   -> SpawnE v loc (map go ls)
    SyncE             -> SyncE
    MapE (v,t,rhs) bod | VarE v == old  -> MapE (v,t, rhs)    (go bod)
                       | otherwise -> MapE (v,t, go rhs) (go bod)
    FoldE (v1,t1,r1) (v2,t2,r2) bod ->
        let r1' = if VarE v1 == old then r1 else go r1
            r2' = if VarE v2 == old then r2 else go r2
        in FoldE (v1,t1,r1') (v2,t2,r2') (go bod)

    Ext ext -> Ext (gSubstEExt old new ext)

    WithArenaE v e | (VarE v) == old -> WithArenaE v e
                   | otherwise -> WithArenaE v (go e)


-- | Does the expression contain a TimeIt form?
hasTimeIt :: (PreExp e l d) -> Bool
hasTimeIt rhs =
    case rhs of
      TimeIt _ _ _ -> True
      DataConE{}   -> False
      VarE _       -> False
      LitE _       -> False
      FloatE{}     -> False
      LitSymE _    -> False
      AppE _ _ _   -> False
      PrimAppE _ _ -> False
      ProjE _ e    -> hasTimeIt e
      MkProdE ls   -> any hasTimeIt ls
      IfE a b c    -> hasTimeIt a || hasTimeIt b || hasTimeIt c
      CaseE _ ls   -> any hasTimeIt [ e | (_,_,e) <- ls ]
      LetE (_,_,_,e1) e2 -> hasTimeIt e1 || hasTimeIt e2
      SpawnE _ _ _       -> False
      SyncE              -> False
      MapE (_,_,e1) e2   -> hasTimeIt e1 || hasTimeIt e2
      FoldE (_,_,e1) (_,_,e2) e3 -> hasTimeIt e1 || hasTimeIt e2 || hasTimeIt e3
      Ext _ -> False
      WithArenaE _ e -> hasTimeIt e

hasSpawnsProg :: Prog (PreExp e l d) -> Bool
hasSpawnsProg (Prog _ fundefs mainExp) =
  any (\FunDef{funBody} -> hasSpawns funBody) (M.elems fundefs) ||
    case mainExp of
      Nothing      -> False
      Just (e,_ty) -> hasSpawns e

-- | Does the expression contain a SpawnE form?
hasSpawns :: (PreExp e l d) -> Bool
hasSpawns rhs =
    case rhs of
      DataConE{}   -> False
      VarE{}       -> False
      LitE{}       -> False
      FloatE{}     -> False
      LitSymE{}    -> False
      AppE{}       -> False
      PrimAppE{}   -> False
      ProjE _ e    -> hasSpawns e
      MkProdE ls   -> any hasSpawns ls
      IfE a b c    -> hasSpawns a || hasSpawns b || hasSpawns c
      CaseE _ ls   -> any hasSpawns [ e | (_,_,e) <- ls ]
      LetE (_,_,_,e1) e2 -> hasSpawns e1 || hasSpawns e2
      SpawnE{}     -> True
      SyncE        -> False
      TimeIt e _ _ -> hasSpawns e
      MapE (_,_,e1) e2   -> hasSpawns e1 || hasSpawns e2
      FoldE (_,_,e1) (_,_,e2) e3 ->
        hasSpawns e1 || hasSpawns e2 || hasSpawns e3
      Ext _ -> False
      WithArenaE _ e -> hasSpawns e

-- | Project something which had better not be the first thing in a tuple.
projNonFirst :: (Out l, Out d, Out (e l d)) => Int -> (PreExp e l d) -> (PreExp e l d)
projNonFirst 0 e = error $ "projNonFirst: expected nonzero index into expr: " ++ sdoc e
projNonFirst i e = ProjE i e

-- | Smart constructor that immediately destroys products if it can:
-- Does NOT avoid single-element tuples.
mkProj :: Int -> (PreExp e l d) -> (PreExp e l d)
mkProj ix (MkProdE ls) = ls !! ix
mkProj ix e = (ProjE ix e)

-- | Make a product type while avoiding unary products.
mkProd :: [(PreExp e l d)]-> (PreExp e l d)
mkProd [e] = e
mkProd ls  = MkProdE ls

-- | Make a nested series of lets.
mkLets :: [(Var, [loc], dec, (PreExp ext loc dec))] -> (PreExp ext loc dec) -> (PreExp ext loc dec)
mkLets [] bod     = bod
mkLets (b:bs) bod = LetE b (mkLets bs bod)

-- | Helper function that lifts out Lets on the RHS of other Lets.
-- Absolutely requires unique names.
mkLetE :: (Var, [l], d, (PreExp e l d)) -> (PreExp e l d) -> (PreExp e l d)
mkLetE (vr,lvs,ty,(LetE bnd e)) bod = mkLetE bnd $ mkLetE (vr,lvs,ty,e) bod
mkLetE bnd bod = LetE bnd bod

-- | Alternative version of L1.mkLets that also flattens
flatLets :: [(Var,[l],d,(PreExp e l d))] -> (PreExp e l d) -> (PreExp e l d)
flatLets [] bod = bod
flatLets (b:bs) bod = mkLetE b (flatLets bs bod)

tuplizeRefs :: Var -> [Var] -> [d] -> (PreExp e l d) -> (PreExp e l d)
tuplizeRefs ref vars tys =
  mkLets $
    L.map (\(v,ty,ix) -> (v,[],ty,mkProj ix (VarE ref))) (L.zip3 vars tys [0..])

--------------------------------------------------------------------------------
-- Helpers operating on types
--------------------------------------------------------------------------------

-- | Same as mkProd, at the type level
mkProdTy :: [UrTy a]-> UrTy a
mkProdTy [t] = t
mkProdTy ls  = ProdTy ls

projTy :: (Out a) => Int -> UrTy a -> UrTy a
projTy 0 (ProdTy (ty:_))  = ty
projTy n (ProdTy (_:tys)) = projTy (n-1) (ProdTy tys)
projTy _ ty = error $ "projTy: " ++ sdoc ty ++ " is not a projection!"

-- | A makeshift void type.
voidTy :: UrTy a
voidTy = ProdTy []

-- | Are values of this type tuples ?
isProdTy :: UrTy a -> Bool
isProdTy ProdTy{} = True
isProdTy _ = False

-- | Do values of this type contain nested tuples ?
isNestedProdTy :: UrTy a -> Bool
isNestedProdTy ty =
  case ty of
    ProdTy tys -> if any isProdTy tys
                  then True
                  else False
    _ -> False

-- | Are values of this type Packed ?
isPackedTy :: UrTy a -> Bool
isPackedTy PackedTy{} = True
isPackedTy _ = False

isScalarTy :: UrTy a -> Bool
isScalarTy IntTy  = True
isScalarTy SymTy  = True
isScalarTy BoolTy = True
isScalarTy FloatTy= True
isScalarTy _      = False

-- | Lists of scalars or flat products of scalars are allowed.
isValidListElemTy :: UrTy a -> Bool
isValidListElemTy ty
  | isScalarTy ty = True
  | otherwise = case ty of
                  VectorTy elty -> isValidListElemTy elty
                  ProdTy tys    -> all isScalarTy tys
                  _ -> False

-- | Do values of this type contain packed data?
hasPacked :: Show a => UrTy a -> Bool
hasPacked t =
  case t of
    PackedTy{}     -> True
    ProdTy ls      -> any hasPacked ls
    SymTy          -> False
    BoolTy         -> False
    IntTy          -> False
    FloatTy        -> False
    SymDictTy _ _  -> False -- hasPacked ty
    VectorTy ty      -> hasPacked ty
    PtrTy          -> False
    CursorTy       -> False
    ArenaTy        -> False
    SymSetTy       -> False
    SymHashTy      -> False

-- | Get all packed types in a type.
getPackedTys :: Show a => UrTy a -> [UrTy a]
getPackedTys t =
  case t of
    PackedTy{}     -> [t]
    ProdTy ls      -> concatMap getPackedTys ls
    SymTy          -> []
    BoolTy         -> []
    IntTy          -> []
    FloatTy        -> []
    SymDictTy _ _  -> [] -- getPackedTys ty
    VectorTy ty      -> getPackedTys ty
    PtrTy          -> []
    CursorTy       -> []
    ArenaTy        -> []
    SymSetTy       -> []
    SymHashTy      -> []

-- | Provide a size in bytes, if it is statically known.
sizeOfTy :: UrTy a -> Maybe Int
sizeOfTy t =
  case t of
    PackedTy{}    -> Nothing
    ProdTy ls     -> sum <$> mapM sizeOfTy ls
    SymDictTy _ _ -> Just 8 -- Always a pointer.
    IntTy         -> Just 8
    FloatTy       -> Just 4
    SymTy         -> Just 8
    BoolTy        -> Just 1
    VectorTy{}      -> Just 8 -- Always a pointer.
    PtrTy{}       -> Just 8 -- Assuming 64 bit
    CursorTy{}    -> Just 8
    ArenaTy       -> Just 8
    SymSetTy      -> error "sizeOfTy: SymSetTy not handled."
    SymHashTy     -> error "sizeOfTy: SymHashTy not handled."

-- | Type of the arguments for a primitive operation.
primArgsTy :: Prim (UrTy a) -> [UrTy a]
primArgsTy p =
  case p of
    AddP    -> [IntTy, IntTy]
    SubP    -> [IntTy, IntTy]
    MulP    -> [IntTy, IntTy]
    DivP    -> [IntTy, IntTy]
    ModP    -> [IntTy, IntTy]
    ExpP    -> [IntTy, IntTy]
    FRandP  -> []
    FAddP   -> [FloatTy, FloatTy]
    FSubP   -> [FloatTy, FloatTy]
    FMulP   -> [FloatTy, FloatTy]
    FDivP   -> [FloatTy, FloatTy]
    FExpP   -> [FloatTy, FloatTy]
    FSqrtP  -> [FloatTy]
    FloatToIntP -> [FloatTy]
    IntToFloatP -> [IntTy]
    RandP   -> []
    EqSymP  -> [SymTy, SymTy]
    EqIntP  -> [IntTy, IntTy]
    EqFloatP-> [FloatTy, FloatTy]
    LtP  -> [IntTy, IntTy]
    GtP  -> [IntTy, IntTy]
    LtEqP-> [IntTy, IntTy]
    GtEqP-> [IntTy, IntTy]
    FLtP  -> [FloatTy, FloatTy]
    FGtP  -> [FloatTy, FloatTy]
    FLtEqP-> [FloatTy, FloatTy]
    FGtEqP-> [FloatTy, FloatTy]
    OrP  -> [BoolTy, BoolTy]
    AndP -> [BoolTy, BoolTy]
    Gensym  -> []
    MkTrue  -> []
    MkFalse -> []
    SizeParam        -> []
    IsBig            -> [IntTy, PackedTy "HOLE" _error]
    DictEmptyP _ty   -> []
    DictInsertP _ty  -> error "primArgsTy: dicts not handled yet"
    DictLookupP _ty  -> error "primArgsTy: dicts not handled yet"
    DictHasKeyP _ty  -> error "primArgsTy: dicts not handled yet"
    VAllocP _elty  -> [IntTy]
    VFreeP elty   -> [VectorTy elty]
    VFree2P elty  -> [VectorTy elty]
    VLengthP elty -> [VectorTy elty]
    VNthP elty    -> [VectorTy elty, IntTy]
    VSliceP elty  -> [IntTy, IntTy, VectorTy elty]
    InplaceVUpdateP elty -> [VectorTy elty, IntTy, elty]
    VConcatP elty -> [VectorTy (VectorTy elty)]
    -- The voidTy is just a placeholder.
    -- We don't have a type for function pointers.
    VSortP elty        -> [VectorTy elty, voidTy]
    InplaceVSortP elty -> [VectorTy elty, voidTy]
    GetNumProcessors -> []
    PrintInt -> [IntTy]
    PrintFloat -> [FloatTy]
    PrintBool -> [BoolTy]
    PrintSym -> [SymTy]
    ReadInt  -> []
    SymSetEmpty -> []
    SymSetInsert -> [SymSetTy, SymTy]
    SymSetContains -> [SymSetTy, SymTy]
    SymHashEmpty -> []
    SymHashInsert -> [SymHashTy,SymTy,SymTy]
    SymHashLookup -> [SymHashTy,SymTy]
    ReadPackedFile{} -> []
    ReadArrayFile{}  -> []
    (ErrorP _ _) -> []
    RequestEndOf  -> error "primArgsTy: RequestEndOf not handled yet"
    RequestSizeOf -> error "primArgsTy: RequestSizeOf not handled yet"
    IntHashEmpty  -> error "primArgsTy: IntHashEmpty not handled yet"
    IntHashInsert -> error "primArgsTy: IntHashInsert not handled yet"
    IntHashLookup -> error "primArgsTy: IntHashLookup not handled yet"

-- | Return type for a primitive operation.
primRetTy :: Prim (UrTy a) -> (UrTy a)
primRetTy p =
  case p of
    AddP -> IntTy
    SubP -> IntTy
    MulP -> IntTy
    DivP -> IntTy
    ModP -> IntTy
    ExpP -> IntTy
    FRandP-> FloatTy
    FAddP -> FloatTy
    FSubP -> FloatTy
    FMulP -> FloatTy
    FDivP -> FloatTy
    FExpP -> FloatTy
    FSqrtP-> FloatTy
    FloatToIntP -> IntTy
    IntToFloatP -> FloatTy
    RandP-> IntTy
    Gensym  -> SymTy
    EqSymP  -> BoolTy
    EqIntP  -> BoolTy
    EqFloatP-> BoolTy
    LtP  -> BoolTy
    GtP  -> BoolTy
    LtEqP-> BoolTy
    GtEqP-> BoolTy
    FLtP  -> BoolTy
    FGtP  -> BoolTy
    FLtEqP-> BoolTy
    FGtEqP-> BoolTy
    OrP  -> BoolTy
    AndP -> BoolTy
    MkTrue  -> BoolTy
    MkFalse -> BoolTy
    SizeParam      -> IntTy
    IsBig          -> BoolTy
    DictHasKeyP _  -> BoolTy
    DictEmptyP ty  -> SymDictTy Nothing $ stripTyLocs ty
    DictInsertP ty -> SymDictTy Nothing $ stripTyLocs ty
    DictLookupP ty -> ty
    VAllocP elty   -> VectorTy elty
    VFreeP _elty   -> ProdTy []
    VFree2P _elty  -> ProdTy []
    VLengthP _elty -> IntTy
    VNthP elty     -> elty
    VSliceP elty   -> VectorTy elty
    InplaceVUpdateP elty -> VectorTy elty
    VConcatP elty  -> VectorTy elty
    VSortP elty -> VectorTy elty
    InplaceVSortP elty -> VectorTy elty
    GetNumProcessors -> IntTy
<<<<<<< HEAD
    PrintInt   -> ProdTy []
    PrintFloat -> ProdTy []
    PrintBool  -> ProdTy []
    PrintSym   -> ProdTy []
    ReadInt    -> IntTy
=======
    PrintInt   -> IntTy
    PrintFloat -> IntTy
    PrintBool  -> IntTy
    PrintSym -> IntTy
    ReadInt  -> IntTy
>>>>>>> 98af0983
    SymSetEmpty    -> SymSetTy
    SymSetInsert   -> SymSetTy
    SymSetContains -> BoolTy
    SymHashEmpty   -> SymHashTy
    SymHashInsert  -> SymHashTy
    SymHashLookup  -> SymTy
    (ErrorP _ ty)  -> ty
    ReadPackedFile _ _ _ ty -> ty
    ReadArrayFile _ ty      -> ty
    RequestEndOf  -> CursorTy
    RequestSizeOf -> IntTy
    IntHashEmpty  -> error "primRetTy: IntHashEmpty not handled yet"
    IntHashInsert -> error "primRetTy: IntHashInsert not handled yet"
    IntHashLookup -> error "primRetTy: IntHashLookup not handled yet"

stripTyLocs :: UrTy a -> UrTy ()
stripTyLocs ty =
  case ty of
    IntTy     -> IntTy
    FloatTy   -> FloatTy
    SymTy     -> SymTy
    BoolTy    -> BoolTy
    ProdTy ls -> ProdTy $ L.map stripTyLocs ls
    SymDictTy v ty'  -> SymDictTy v $ stripTyLocs ty'
    PackedTy tycon _ -> PackedTy tycon ()
    VectorTy ty'       -> VectorTy $ stripTyLocs ty'
    PtrTy    -> PtrTy
    CursorTy -> CursorTy
    SymSetTy -> SymSetTy
    SymHashTy -> SymHashTy
    ArenaTy   -> ArenaTy

-- | Get the data constructor type from a type, failing if it's not packed
tyToDataCon :: Show a => UrTy a -> DataCon
tyToDataCon (PackedTy dcon _) = dcon
tyToDataCon oth = error $ "tyToDataCon: " ++ show oth ++ " is not packed"

-- | Ensure that an expression is trivial.
assertTriv :: (Expression e) => e -> a -> a
assertTriv e =
  if isTrivial e
  then id
  else error$ "Expected trivial argument, got: "++sdoc e

-- | List version of 'assertTriv'.
assertTrivs :: (Expression e) => [e] -> a -> a
assertTrivs [] = id
assertTrivs (a:b) = assertTriv a . assertTrivs b<|MERGE_RESOLUTION|>--- conflicted
+++ resolved
@@ -643,19 +643,11 @@
     VSortP elty -> VectorTy elty
     InplaceVSortP elty -> VectorTy elty
     GetNumProcessors -> IntTy
-<<<<<<< HEAD
     PrintInt   -> ProdTy []
     PrintFloat -> ProdTy []
     PrintBool  -> ProdTy []
     PrintSym   -> ProdTy []
     ReadInt    -> IntTy
-=======
-    PrintInt   -> IntTy
-    PrintFloat -> IntTy
-    PrintBool  -> IntTy
-    PrintSym -> IntTy
-    ReadInt  -> IntTy
->>>>>>> 98af0983
     SymSetEmpty    -> SymSetTy
     SymSetInsert   -> SymSetTy
     SymSetContains -> BoolTy
