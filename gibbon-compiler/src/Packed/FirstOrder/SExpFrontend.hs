--- conflicted
+++ resolved
@@ -137,11 +137,7 @@
 
    -- WARNING: top-level constant definitions are INLINED everywhere.
    inlineConstDefs [] p = p
-<<<<<<< HEAD
    inlineConstDefs ((vr,_ty,rhs) : cds) p =
-=======
-   inlineConstDefs ((vr,_,rhs) : cds) p =
->>>>>>> 326c2d21
        inlineConstDefs cds $
         mapExprs (subst vr rhs) p
 
