--- conflicted
+++ resolved
@@ -24,15 +24,9 @@
     , NewFuns, getFunTy
     , progToEnv
 
-<<<<<<< HEAD
     -- * Operations on types
-    , allLocVars, inLocVars, outLocVars, substEffs, substTy, prependArgs
-    , outRegVars, getTyLocs, initFunEnv
-=======
-    -- *
     , allLocVars, inLocVars, outLocVars, substEffs, substTy, mapPacked, prependArgs
-    , isPackedTy', locsInTy
->>>>>>> 716cd4cf
+    , isPackedTy', locsInTy, initFunEnv
 
     -- * Temporary backwards compatibility, plus rexports
     , UrTy(..)
@@ -87,9 +81,9 @@
 --------------------------------------------------------------------------------
 
 -- | Extended expressions, L2.  Monomorphic.
--- 
+--
 --   By adding a `LocVar` decoration, all data constructors,
---   applications, and bindings gain a location annotation.  
+--   applications, and bindings gain a location annotation.
 type Exp2 = E2 LocVar Ty2
 
 -- | L1 expressions extended with L2.  This is the polymorphic version.
@@ -340,7 +334,6 @@
 prependArgs [] t = t
 prependArgs ls t = ProdTy $ ls ++ [t]
 
-<<<<<<< HEAD
 -- | Collect all the locations mentioned in a type.
 getTyLocs :: Ty2 -> [LocVar]
 -- TODO: could just be a fold
@@ -418,7 +411,7 @@
 initFunEnv fds = M.foldr (\fn acc -> let fnty = (funty fn)
                                      in M.insert (funname fn) (arrIn fnty, arrOut fnty) acc)
                  M.empty fds
-=======
+
 isPackedTy' :: Ty2 -> Bool
 isPackedTy' (PackedTy _ _) = True
 isPackedTy' _ = False
@@ -430,7 +423,6 @@
       ProdTy tys -> concatMap locsInTy tys
       _ -> []
 
->>>>>>> 716cd4cf
 
 {-
 
