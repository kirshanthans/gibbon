
{-# LANGUAGE OverloadedStrings #-}

-- TEMP:
-- {-# OPTIONS_GHC -fno-warn-name-shadowing #-}
{-# OPTIONS_GHC -Wno-unused-matches #-}
<<<<<<< HEAD
-- {-# OPTIONS_GHC -Wno-missing-signatures #-}
{-# OPTIONS_GHC -Wno-unused-imports #-}
=======
{-# OPTIONS_GHC -Wno-missing-signatures #-}
{-# OPTIONS_GHC -Wno-unused-local-binds #-}
{-# OPTIONS_GHC -Wno-incomplete-patterns #-}
>>>>>>> 9f798783

-- TEMP:
-- {-# OPTIONS_GHC -Wno-all #-}

-- | Convert from L1 to L2, adding region constructs.

module Packed.FirstOrder.Passes.InferLocations
    (-- data types
     FullEnv, TiM, InferState, Result, UnifyLoc, Failure, Dest(..),
     -- functions for manipulating locations
     fresh, freshUnifyLoc, finalUnifyLoc, fixLoc, freshLocVar, finalLocVar, assocLoc, finishExp,
          prim, emptyEnv,
     -- main functions
     unify, inferLocs, inferExp, inferExp', convertFunTy)
    where
      
{-
  Basic Strategy
  --------------

The basic strategy here is to use a simple, type-directed pass to translate
programs from L1 to L2. First, we start with a function type, with the 
basic starting assumption that all packed values will have distinct locations:

```
  f  :: Int -> Tree -> Tree
  f' :: forall l_1 in r_1, l_2 in r_2 . Int -> Tree l_1 -> Tree l_2
```

After this, the locations from the function type are treated as *fixed*, and
the inference procedure proceeds to walk through the body of the function.

To infer location bindings in an expression, we build up a set of *constraints*
and propogate them up the expression (ie, recurring on a sub-expression will
yield the constraints induced by that sub-expression). After recurring on 
all sub-expressions, we use these constraints to determine whether to
emit a binding for a new location or a new region.

Constraints in location inference are very similar to constraints used
in type checking L2. When the expression in consideration is a data type
constructor, a series of constraints are generated: the locations for
each field in the constructor are constrained to occur after the previous one
(enforcing that they occur in the right order), and the first field must
occur after the tag of the data constructor itself. 

Knowing all this *isn't enough* to generate the location bindings, however,
since the values that we use in the constructor may have been produced
by multiple different function calls (for example), so the locations 
must carefully be bound earlier in the expression at the right locations.
Ideally, we also want them to be bound as tightly as possible, to avoid
binding locations that aren't used (eg, in some branches of a conditional).
So the constraints are *discharged* as the recursion unwinds.

For example, a constraint that location `loc1` occurs after the value `x2`
can safely be discharged after the value `x2` is bound, so in the handling
of a let binding for a packed value, we search through the constraints 
returned by recurring on the body of the let and discharge any constraint
that invloves a location occurring after that newly-bound variable. 

 Program repair
 --------------

During the inference procedure, unification will occur between locations,
and if two *fixed* locations are unified there will be an error thrown.
To recover, the procedure will have to transform (repair) the expression. 
The simplest way to do this is to insert a copy.

Naively, this simple strategy will require lots of copies. For exmaple, the identity
function's type transforms as follows:

```
  id  :: Tree -> Tree
  id' :: forall l1 in r1, l2 in r2 . Tree l1 -> Tree l2
```

With this type, inferExp will immediately fail on the body of 'id x = x', requiring
a copy-insertion tactic to repair the failure and proceed.

<<<<<<< HEAD
TODO: Actually implement this!
=======
To avoid this copying, we will require existential types in the
future, and a stronger type-inference algorithm.

The initial type-inference prototype should be able to apply
unification much as regular Hindley Milner inference does.  We always
have a rigid destination type with which to unify the body of a
function.  We likewise unify branches of a conditional to force them
to use the same destination (and copy otherwise).

Wherever unification fails, we pop up and report that failure,
continuing type checking only after repair.

We still need a strategy for discharging LetLoc bindings (when &
where), and for wrapping LetRegion forms whenever we would otherwise
have an unconstrained, ambiguous fresh region variable -- i.e. induced
by copy insertion.


 The three failures
 ------------------

As type checking proceeds, there are three ways things get stuck:

 * impossible constraint: inequality + equality
 * cyclic constraint: locations and values form a cycle
 * scope violation: location depends on something not in scope at
   the point where the location must be defined.


 Location variable generation
 ----------------------------

With type-decorations and implicit location arguments and returns, our
basic let bindings of interest look like:

  let y [l2*] : ty = f [l*] x in bod

where the RHS (post-flattening) is a single application, or a
primitive application.

These function applications will be the first point of introduction
for fresh location variables.  This is the point at which we record
the environment in scope at the generated location variable.  This
will ultimately become the scope at which we allocate the location
variable, which will follow 'y' and be constrained only via 'y's
variable references.

The references to the generated location will consist of (1) LocExp's
relating it to other locations falling "after" it, and (2) dependence
constraints created via 'y's variable references.

We COULD examine every use-point of a location variable to check that
it doesn't involve dependences on out-of-scope values, but it is
sufficient to check only against the lexical environment at the
introduction point of the fresh location variable.
>>>>>>> 9f798783

-}

import Data.Loc
import qualified Data.Sequence as Seq
import qualified Data.Map as M
import qualified Data.Set as S
import qualified Data.List as L
import qualified Data.Foldable as F
import Data.Maybe
import qualified Control.Monad.Trans.State.Strict as St
import Control.Monad
import Control.Monad.Trans.Except
import Control.Monad.Trans (lift)
import Debug.Trace


import Packed.FirstOrder.GenericOps (gFreeVars)
<<<<<<< HEAD
import Packed.FirstOrder.Common as C hiding (extendVEnv)
=======
import Packed.FirstOrder.Common as C hiding (extendVEnv) -- (l, LRM(..))
-- import qualified Packed.FirstOrder.Common as C
>>>>>>> 9f798783
import Packed.FirstOrder.Common (Var, Env2, DDefs, LocVar, runSyM, SyM, gensym, toVar)
import qualified Packed.FirstOrder.L1.Syntax as L1
import Packed.FirstOrder.L2.Syntax as L2
import Packed.FirstOrder.L2.Typecheck as T


-- Environments
----------------------------------------------------------------------------------------------------

-- | Combine the different kinds of contextual information in-scope.
data FullEnv = FullEnv
    { dataDefs :: (DDefs Ty2)           -- ^ Data type definitions
    , valEnv :: M.Map Var Ty2           -- ^ Type env for local bindings
    , funEnv :: M.Map Var (ArrowTy Ty2) -- ^ Top level fundef types
    } deriving Show

extendVEnv :: Var -> Ty2 -> FullEnv -> FullEnv
extendVEnv v ty fe@FullEnv{valEnv} = fe { valEnv = M.insert v ty valEnv }

lookupVarLoc :: Var -> FullEnv -> LocVar
<<<<<<< HEAD
lookupVarLoc v env = case lookupVEnv v env of
                       PackedTy _ lv -> lv
                       _ -> err $ "Variable does not have location: " ++ (show v)
             
lookupVEnv :: Var -> FullEnv -> Ty2
lookupVEnv v FullEnv{valEnv} = valEnv # v

lookupFEnv :: Var -> FullEnv -> ArrowTy Ty2
lookupFEnv v FullEnv{funEnv} = funEnv # v
=======
lookupVarLoc = undefined

lookupVEnv :: Var -> FullEnv -> Ty2
lookupVEnv v FullEnv{valEnv} = valEnv # v

lookupFEnv :: Var -> FullEnv -> (Ty2,Ty2)
lookupFEnv = undefined

-- | Instantiate the type schema for a function.  Return the fresh
-- location variables that
instantiateFun :: Var -> FullEnv -> TiM ([LocVar], Ty2,Ty2)
instantiateFun = undefined

extendDepGraph :: Dependence -> FullEnv -> FullEnv
extendDepGraph = undefined

transitiveClosure :: DepGraph -> DepGraph
transitiveClosure = undefined

hasCycle :: DepGraph -> Bool
hasCycle = undefined
>>>>>>> 9f798783

-- Types
--------------------------------------------------------------------------------

-- | This helper exemplifies the simplicity of our current approach.
-- If we assume output regions are disjoint from input ones, then we
-- can instantiate an L1 function type into a polymorphic L2 one,
-- mechanically.
convertFunTy :: (L1.Ty1,L1.Ty1) -> SyM (ArrowTy Ty2)
convertFunTy (from,to) = do
    from' <- convertTy from
    to'   <- convertTy to
    -- For this simple version, we assume every location is in a separate region:
    lrm1 <- toLRM from' Input
    lrm2 <- toLRM to'   Output
    return $ ArrowTy { locVars = lrm1 ++ lrm2
                     , arrIn   = from'
                     , arrEffs = S.empty
                     , arrOut  = to'
                     , locRets = [] }
 where
   toLRM ls md =
       mapM (\v -> do r <- freshLocVar "r"
                      return $ LRM v (VarR r) md)
            (F.toList ls)

convertTy :: L1.Ty1 -> SyM Ty2
convertTy ty = traverse (const (freshLocVar "loc")) ty

convertDDefs :: DDefs L1.Ty1 -> SyM (DDefs Ty2)
convertDDefs ddefs = traverse f ddefs
    where f (DDef n dcs) = do
            dcs' <- forM dcs $ \(dc,bnds) -> do
                             bnds' <- forM bnds $ \(isb,ty) -> do
                                               ty' <- convertTy ty
                                               return (isb, ty')
                             return (dc,bnds')
            return $ DDef n dcs'

-- Inference algorithm
--------------------------------------------------------------------------------

-- | The location inference monad is a stack of ExceptT and StateT.
type TiM a = ExceptT Failure (St.StateT InferState SyM) a

-- | The state of the inference procedure is a map from location variable
-- to `UnifyLoc`, which is explained below.
-- This is a bit awkward, since after inference is done we have to make another
-- pass over the AST to update all the `LocVar`s. One refactoring that would
-- make this less awkward would be to make a type-level distinction between
-- `LocVar`s that occur before and after this pass.
-- Also, it would be more efficient to use mutable state directly for this,
-- or possibly some more sophisticated union find thing.
type InferState = M.Map LocVar UnifyLoc

-- | A location is either fixed or fresh. Two fixed locations cannot unify.
data UnifyLoc = FixedLoc Var
              | FreshLoc Var
                deriving (Show, Eq)

data Failure = FailUnify Ty2 Ty2
             | FailInfer L1.Exp1
               deriving (Show, Eq)

---------------------------------------

-- | Constraints here mean almost the same thing as they do in the L2 type checker.
-- One difference is the presence of an AfterTag constraint, though I'm not opposed to
-- adding one to the L2 language for symmetry.
data Constraint = AfterConstantL LocVar Int LocVar
                | AfterVariableL LocVar Var LocVar
                | AfterTagL LocVar LocVar
                | StartRegionL LocVar Region
                  deriving (Show, Eq)

-- | The result type for this pass.  Return a new expression and its
-- type, which includes/implies its location.
type Result = (L Exp2, Ty2, [Constraint])

inferLocs :: L1.Prog -> SyM L2.Prog
inferLocs (L1.Prog dfs fds me) = do
  prg <- St.runStateT (runExceptT m) M.empty
  case fst prg of
    Right a -> return a
    Left a -> err $ show a
  where m = do
          dfs' <- lift $ lift $ convertDDefs dfs
          fenv <- forM fds $ \(L1.FunDef _ (_,inty) outty _) ->
                  lift $ lift $ convertFunTy (inty,outty)
          let fe = FullEnv dfs' M.empty fenv
          me' <- case me of
            Just me -> do
              -- l1 <- fresh
              -- u1 <- fixLoc l1
              -- (me',ty') <- inferExp' fe me $ SingleDest l1
              (me',ty') <- inferExp' fe me NoDest
              return $ Just (me',ty')
            Nothing -> return Nothing
          fds' <- forM fds $ \(L1.FunDef fn fa frt fbod) -> do
                                   let arrty = lookupFEnv fn fe
                                       fe' = extendVEnv (fst fa) (arrIn arrty) fe
                                   dest <- destFromType (arrOut arrty)
                                   fixType_ (arrIn arrty)
                                   (fbod',_) <- inferExp' fe' fbod dest
                                   return $ L2.FunDef fn arrty (fst fa) fbod'
          return $ L2.Prog dfs' fds' me'

<<<<<<< HEAD
    
-- | Destination can be a single location var, a tuple of destinations,
-- or nothing (for scalar values)
data Dest = SingleDest LocVar -- TODO: refactor to just be list of locations, or actually enforce invariants of non-empty list, etc
          | TupleDest [Dest]
          | NoDest

mkDest :: [LocVar] -> Dest
mkDest [lv] = SingleDest lv
mkDest [] = NoDest
mkDest lvs = TupleDest $ L.map (mkDest . (\lv -> [lv])) lvs

destFromType :: Ty2 -> TiM Dest
destFromType frt = 
  case frt of
    PackedTy _tc lv -> fixLoc lv >> return (SingleDest lv)
    ProdTy tys -> mapM destFromType tys >>= return . TupleDest
    _ -> return NoDest

destFromType' :: Ty2 -> TiM Dest
destFromType' frt = 
  case frt of
    PackedTy _tc lv -> return (SingleDest lv)
    ProdTy tys -> mapM destFromType tys >>= return . TupleDest
    _ -> return NoDest

freshTyLocs :: Ty2 -> TiM Ty2
freshTyLocs ty =
    case ty of
      PackedTy tc lv -> fresh >>= return . PackedTy tc
      ProdTy tys -> mapM freshTyLocs tys >>= return . ProdTy
      _ -> return ty

fixType_ :: Ty2 -> TiM ()
fixType_ ty =
    case ty of
      PackedTy _tc lv -> fixLoc lv >> return ()
      ProdTy tys -> mapM_ fixType_ tys
      _ -> return ()

-- | Wrap the inferExp procedure, and consume all remaining constraints
inferExp' :: FullEnv -> (L L1.Exp1) -> Dest -> TiM (L L2.Exp2, L2.Ty2)
inferExp' env lex0@(L sl1 exp) dest =
  let lc = L sl1

      -- TODO: These should not be necessary, eventually

      bindAllLocations :: Result -> TiM Result
      bindAllLocations (expr,ty,constrs) = return $ (expr',ty,[])
          where constrs' = L.nub constrs
                expr' = foldr addLetLoc expr constrs'
                addLetLoc i a =
                    case i of
                      AfterConstantL lv1 v lv2 -> lc$ Ext (LetLocE lv1 (AfterConstantLE v lv2) a)
                      AfterVariableL lv1 v lv2 -> lc$ Ext (LetLocE lv1 (AfterVariableLE v lv2) a)
                      StartRegionL lv r -> lc$ Ext (LetLocE lv (StartOfLE r) a)
                      AfterTagL lv1 lv2 -> lc$ Ext (LetLocE lv1 (AfterConstantLE 1 lv2) a)

      -- bindAllStartRegions :: Result -> TiM Result
      -- bindAllStartRegions (expr,ty,constrs) = return $ (expr',ty,[])
      --     where constrs' = L.nub constrs
      --           expr' = foldr addLetLoc expr constrs'
      --           addLetLoc i a =
      --               case i of
      --                 StartRegionL lv r -> lc$ Ext (LetLocE lv (StartOfLE r) a)
      --                 _ -> a

      -- bindAllAfterTags :: Result -> TiM Result
      -- bindAllAfterTags (expr,ty,constrs) = return $ (expr',ty,[])
      --     where constrs' = L.nub constrs
      --           expr' = foldr addLetLoc expr constrs'
      --           addLetLoc i a =
      --               case i of
      --                 AfterTagL lv1 lv2 -> lc$ Ext (LetLocE lv1 (AfterConstantLE 1 lv2) a)
      --                 _ -> a

  in do res <- inferExp env lex0 dest
        let (_,_,rcs) = res
        (e,ty,cs) <- bindAllLocations res
        e' <- finishExp e
        let (e'',_s) = cleanExp e'
        return (e'',ty)
     -- inferExp env lex0 dest >>= bindAllLocations >>= \(a,b,_) -> return (a,b)
                    
-- | We proceed in a destination-passing style given the target region
-- into which we must produce the resulting value.
inferExp :: FullEnv -> (L L1.Exp1) -> Dest -> TiM Result
inferExp env@FullEnv{dataDefs}
         lex0@(L sl1 ex0) dest =
  let lc = L sl1

      -- | Check if there are any StartRegion constraints that can be dischaged here.
      -- The basic logic is that if we know a location `loc` is the start of a region `r`,
      -- and we know that there are no constraints for anything after `loc` left
      -- to be discharged, then we can insert the region binding for `r`.
      tryBindReg :: Result -> TiM Result
      tryBindReg (e,ty,((StartRegionL lv r) : cs)) =
          do lv' <- finalLocVar lv
             (e',ty',cs') <- tryBindReg (e,ty,cs)
             b1 <- noAfterLoc lv' cs' cs'
             if b1 
             then do (e'',ty'',cs'') <- bindTrivialAfterLoc lv' (e',ty',cs')
                     return (l$ Ext (LetRegionE r (l$ Ext (LetLocE lv' (StartOfLE r) e''))), ty'', cs'')
             else return (e',ty',(StartRegionL lv r):cs')
      tryBindReg (e,ty,c:cs) =
          do (e',ty',cs') <- tryBindReg (e,ty,cs)
             return (e',ty',c:cs')
      tryBindReg (e,ty,[]) = return (e,ty,[])

      -- | Check the existing list of constraints to determine if we need to introduce a new
      -- StartRegion constraint based on an existing AfterTag constraint.
      -- The logic here is that if we have an AfterTag constraint on two locations loc1 and loc2,
      -- (ie, loc2 is a data structure and loc1 is its first field), and we know that nothing is
      -- before loc2 and it isn't a fixed location, then it might be the start of a new region.
      -- We can't just bind the region immediately, though, so this function just adds a new
      -- constraint when appropriate, which will be discharged later.
      -- TODO: refactor and merge this function with other logic for region insertion
      tryInRegion :: [Constraint] -> TiM [Constraint]
      tryInRegion cs = tryInRegion' cs cs

      -- Hack, need a full copy of the constraint set in addition to the one being iterated over.
      tryInRegion' :: [Constraint] -> [Constraint] -> TiM [Constraint]
      tryInRegion' fcs (c:cs) =
          case c of
            AfterTagL lv1 lv2 ->
                do lv1' <- finalLocVar lv1
                   lv2' <- finalLocVar lv2
                   b1 <- noBeforeLoc lv2' fcs
                   b2 <- noRegionStart lv2' fcs
                   b3 <- notFixedLoc lv2'
                   if b1 && b2 && b3
                   then do cs' <- tryInRegion' fcs cs
                           r <- lift $ lift $ freshRegVar
                           let c' = StartRegionL lv2' r
                           return (c':c:cs')
                   else do cs' <- tryInRegion' fcs cs
                           return (c:cs')
            _ -> do cs' <- tryInRegion' fcs cs
                    return (c:cs')
      tryInRegion' _ [] = return []

      -- | This function looks at a series of locations and a type, and determines if
      -- any of those locations could be the start of a region. Similar to `tryInRegion`.
      -- A location might be the start of a region if there's nothing before it and
      -- it isn't fixed.
      tryNeedRegion :: [LocVar] -> Ty2 -> [Constraint] -> TiM [Constraint]
      tryNeedRegion (l:ls) ty cs =
          do lv <- finalLocVar l
             vls <- mapM finalLocVar (locsInTy ty)
             if not (lv `L.elem` vls)
             then do b1 <- noBeforeLoc lv cs
                     b2 <- noRegionStart lv cs
                     b3 <- notFixedLoc lv
                     if b1 && b2 && b3
                     then do cs' <- tryNeedRegion ls ty cs
                             r <- lift $ lift $ freshRegVar
                             let c = StartRegionL lv r
                             return (c:cs')
                     else tryNeedRegion ls ty cs
             else tryNeedRegion ls ty cs
      tryNeedRegion [] _ cs = return cs

      -- | This function will transform a result to wrap the sub-expression with any
      -- simple location bindings for locations from the provided list.
      -- For example, if a location `loc1` is known from an AfterTag constraint,
      -- and `[loc1]` is passed in, the `letloc` binding for `loc1` will be wrapped
      -- around the expression in the result.
      bindImmediateDependentLocs :: [LocVar] -> Result -> TiM Result
      bindImmediateDependentLocs (lv:lvs) (bod,ty,cs) =
          do (bod',ty',cs') <- bindImmediateDependentLocs lvs (bod,ty,cs)
             bindImmediateDependentLoc lv (bod',ty',cs')
      bindImmediateDependentLocs [] res = return res

      -- single location variant of above function
      bindImmediateDependentLoc :: LocVar -> Result -> TiM Result
      bindImmediateDependentLoc lv (bod,ty,((AfterTagL lv1 lv2) : cs)) =
          do lv' <- finalLocVar lv
             lv1' <- finalLocVar lv1
             lv2' <- finalLocVar lv2
             if lv' == lv1'
             then do (bod',ty',cs') <- bindImmediateDependentLoc lv (bod,ty,cs)
                     let bod'' = l$ Ext (LetLocE lv1' (AfterConstantLE 1 lv2') bod')
                     return (bod'',ty',cs')
             else do (bod',ty',cs') <- bindImmediateDependentLoc lv (bod,ty,cs)
                     return (bod',ty',(AfterTagL lv1 lv2):cs')
      bindImmediateDependentLoc lv (bod,ty,(c:cs)) =
          do (bod',ty',cs') <- bindImmediateDependentLoc lv (bod,ty,cs)
             return (bod',ty',c:cs')
      bindImmediateDependentLoc lv (bod,ty,[]) = return (bod,ty,[])

      -- | This transforms a result to add location bindings that can be inserted safely
      -- once the variable passed in is in scope.
      -- This is expected to be called on the *whole let expression*, not its body.
      handleTrailingBindLoc :: Var -> Result -> TiM Result
      handleTrailingBindLoc v res =
          do (e,ty,cs) <- bindAfterLoc v res
             case e of
               (L _ (Ext (LetLocE lv1 (AfterVariableLE v lv2) e))) ->
                   do (e',ty',cs') <- bindTrivialAfterLoc lv1 (e,ty,cs)
                      return (l$ Ext (LetLocE lv1 (AfterVariableLE v lv2) e'), ty', cs')
               _ -> return (e,ty,cs) -- Should this signal an error instead of silently returning?

      handleTrailingBindLocs :: [Var] -> Result -> TiM Result
      handleTrailingBindLocs (v:vs) res = handleTrailingBindLoc v res >>= handleTrailingBindLocs vs
      handleTrailingBindLocs _ res = return res

      -- | Transforms a result by adding a location binding derived from an AfterVariable constraint
      -- associated with the passed-in variable.
      bindAfterLoc :: Var -> Result -> TiM Result
      bindAfterLoc v (e,ty,c:cs) =
          case c of
            AfterVariableL lv1 v' lv2 ->
                if v == v'
                then do lv1' <- finalLocVar lv1
                        lv2' <- finalLocVar lv2
                        return (lc$ Ext (LetLocE lv1' (AfterVariableLE v lv2) e), ty, cs)
                else do (e',ty',cs') <- bindAfterLoc v (e,ty,cs)
                        return (e',ty',c:cs')
            _ -> do (e',ty',cs') <- bindAfterLoc v (e,ty,cs)
                    return (e',ty',c:cs')
      bindAfterLoc _ (e,ty,[]) = return (e,ty,[])

      -- | Transforms a result by binding any additional locations that are safe to be bound
      -- once the location passed in has been bound. For example, if we know `loc1` is `n`
      -- bytes after `loc2`, and `loc2` has been passed in, we can bind `loc1`. 
      bindTrivialAfterLoc :: LocVar -> Result -> TiM Result
      bindTrivialAfterLoc lv (e,ty,c:cs) =
          case c of
            AfterTagL lv1 lv2 ->
                do lv1' <- finalLocVar lv1
                   lv2' <- finalLocVar lv2
                   lv' <- finalLocVar lv
                   if lv2' == lv'
                   then do (e',ty',cs') <- bindTrivialAfterLoc lv1 (e,ty,cs)
                           return (lc$ Ext (LetLocE lv1' (AfterConstantLE 1 lv2') e'), ty', cs')
                   else do (e',ty',cs') <- bindTrivialAfterLoc lv (e,ty,cs)
                           return (e',ty',c:cs')
            AfterConstantL lv1 v lv2 ->
                do lv1' <- finalLocVar lv1
                   lv2' <- finalLocVar lv2
                   lv' <- finalLocVar lv
                   if lv2' == lv'
                   then do (e',ty',cs') <- bindTrivialAfterLoc lv1 (e,ty,cs)
                           return (lc$ Ext (LetLocE lv1' (AfterConstantLE v lv2') e'), ty', cs')
                   else do (e',ty',cs') <- bindTrivialAfterLoc lv (e,ty,cs)
                           return (e',ty',c:cs')
            _ -> do (e',ty',cs') <- bindTrivialAfterLoc lv (e,ty,cs)
                    return (e',ty',c:cs')
      bindTrivialAfterLoc _ (e,ty,[]) = return (e,ty,[])

      -- | Remove all constraints associated with a list of locations
      removeLocs :: [LocVar] -> [Constraint] -> [Constraint]
      removeLocs ls (c:cs) =
          let lv = case c of
                     AfterTagL lv _ -> lv
                     AfterConstantL lv _ _ -> lv
                     AfterVariableL lv _ _ -> lv
                     StartRegionL lv _ -> lv
          in if L.elem lv ls then removeLocs ls cs else c:(removeLocs ls cs)
      removeLocs ls [] = []

      -- | To handle a case expression, we need to bind locations
      -- appropriately for all the fields.
      doCase :: DDefs Ty2 -> FullEnv -> LocVar -> Dest
             -> (DataCon, [(Var,())],     L L1.Exp1) ->
             TiM ((DataCon, [(Var,LocVar)], L L2.Exp2), Ty2, [Constraint])
      doCase ddfs env src dst (con,vars,rhs) = do
        vars' <- forM vars $ \(v,_) -> do lv <- lift $ lift $ freshLocVar "case"
                                          _ <- fixLoc lv
                                          return (v,lv)
        let contys = lookupDataCon ddfs con
            newtys = L.map (\(ty,(_,lv)) -> fmap (const lv) ty) $ zip contys vars'
            env' = L.foldr (\(v,ty) a -> extendVEnv v ty a) env $ zip (L.map fst vars') newtys
        (rhs',ty',cs') <- inferExp env' rhs dst
        -- traceShowM cs'
        -- let cs'' = removeLocs (L.map snd vars') cs'
        -- TODO: check constraints are correct and fail/repair if they're not!!!
        return ((con,vars',rhs'),ty',cs')

  in
  case ex0 of
    L1.VarE v ->
      let e' = lc$ VarE v in
      case dest of
        NoDest -> return (e', lookupVEnv v env, [])
        TupleDest ds -> err $ "TODO: handle tuple of destinations for VarE"
        SingleDest d  -> do
                  let ty  = lookupVEnv v env
                  loc <- case ty of
                           PackedTy _ lv -> return lv
                           -- TODO: refactor this so we never try to put a non-packed type
                           -- in a location
                           _ -> lift $ lift $ freshLocVar "imm"
                  let ty' = case ty of
                              PackedTy k lv -> PackedTy k d
                              t -> t
                  unify d loc
                            (return (e',ty',[]))
                            (copy (e',ty,[]) d)

    L1.MkProdE ls ->
      case dest of
        NoDest -> err $ "Expected destination(s) for expression"
        SingleDest d -> case ls of
                          [e] -> do (e',ty,les) <- inferExp env e dest
                                    return (lc$ MkProdE [e'], ty, les)
                          _ -> err $ "Cannot match single destination to tuple"
        TupleDest ds -> do results <- mapM (\(e,d) -> inferExp env e d) $ zip ls ds
                           return (lc$ MkProdE ([a | (a,_,_) <- results]),
                                     ProdTy ([b | (_,b,_) <- results]),
                                     concat $ [c | (_,_,c) <- results])
          
    L1.LitE n -> return (lc$ LitE n, IntTy, [])

    L1.LitSymE s -> return (lc$ LitSymE s, SymTy, [])

    L1.AppE f ls arg ->
        do let arrty = lookupFEnv f env
           valTy <- freshTyLocs $ arrOut arrty
           argTy <- freshTyLocs $ arrIn arrty
           argDest <- destFromType' argTy
           (arg',aty,acs) <- inferExp env arg argDest
           return (lc$ L2.AppE f (locsInTy aty ++ locsInTy valTy) arg', valTy, acs)

    L1.TimeIt e t b ->
        do (e',ty',cs') <- inferExp env e dest
           return (lc$ TimeIt e' ty' b, ty', cs')

    L1.DataConE () k ls ->
      case dest of
        NoDest -> err $ "Expected single location destination for DataConE"
        TupleDest _ds -> err $ "Expected single location destination for DataConE"
        SingleDest d -> do
                  locs <- sequence $ replicate (length ls) fresh
                  ls' <- mapM (\(e,lv) -> (inferExp env e $ SingleDest lv)) $ zip ls locs
                  newLocs <- mapM finalLocVar locs                  
                  let afterVar :: (Maybe (L Exp2), Maybe LocVar, Maybe LocVar) -> Maybe Constraint
                      afterVar ((Just (L _ (VarE v))), (Just loc1), (Just loc2)) =
                          Just $ AfterVariableL loc1 v loc2
                      afterVar ((Just (L _ (LitE _))), (Just loc1), (Just loc2)) =
                          Just $ AfterConstantL loc1 8 loc2
                      afterVar _ = Nothing
                      constrs = concat $ [c | (_,_,c) <- ls']
                      constrs' = if null locs
                                 then constrs
                                 else let tmpconstrs = [AfterTagL (L.head locs) d] ++
                                                       (mapMaybe afterVar $ zip3
                                                         -- ((map Just $ L.tail ([a | (a,_,_) <- ls' ])) ++ [Nothing])
                                                        (map Just ([a | (a,_,_) <- ls']))
                                                         -- (map Just locs)
                                                        ((map Just $ L.tail locs) ++ [Nothing])
                                                        (map Just locs))
                                                         -- ((map Just $ L.tail locs) ++ [Nothing])) ++
                                      in tmpconstrs ++ constrs
                  -- traceShow k $ traceShow locs $
                  return (lc$ DataConE d k [ e' | (e',_,_)  <- ls'],
                            PackedTy (getTyOfDataCon dataDefs k) d,
                            constrs')
    
    L1.IfE a b c@(L _ ce) -> do
       -- Here we blithely assume BoolTy because L1 typechecking has already passed:
       (a',bty,acs) <- inferExp env a NoDest
       assumeEq bty BoolTy
       -- Here BOTH branches are unified into the destination, so
       -- there is no need to unify with eachother.
       (b',tyb,csb)    <- inferExp env b dest
       (c',tyc,csc)    <- inferExp env c dest
       return (lc$ IfE a' b' c', tyc, L.nub $ acs ++ csb ++ csc)

    L1.PrimAppE pr es -> 
      case dest of
        SingleDest _ -> err "Cannot unify primop with destination" 
        TupleDest _ -> err "Cannot unify primop with destination" 
        NoDest -> do results <- mapM (\e -> inferExp env e NoDest) es
                     -- Assume arguments to PrimAppE are trivial
                     -- so there's no need to deal with constraints or locations
                     ty <- lift $ lift $ convertTy $ L1.primRetTy pr
                     return (lc$ PrimAppE (prim pr) [a | (a,_,_) <- results], ty, [])

    L1.CaseE ex ls -> do 
      -- Case expressions introduce fresh destinations for the scrutinee:
      loc <- lift $ lift $ freshLocVar "scrut"
      (ex',ty2,cs) <- inferExp env ex (SingleDest loc)
      let src = locOfTy ty2
      pairs <- mapM (doCase dataDefs env src dest) ls
      return (lc$ CaseE ex' ([a | (a,_,_) <- pairs]),
              (\(_,b,_)->b) (L.head pairs),
              (concat $ [c | (_,_,c) <- pairs]))

    L1.LetE (vr,locs,bty,L sl2 rhs) bod | [] <- locs ->
      case rhs of
        L1.AppE f [] arg -> do
          let arrty = lookupFEnv f env
          valTy <- freshTyLocs $ arrOut arrty
          argTy <- freshTyLocs $ arrIn arrty -- TODO: check for and fail on invalid arguments
          argDest <- destFromType' argTy
          (arg',aty,acs) <- inferExp env arg argDest
          res <- inferExp (extendVEnv vr valTy env) bod dest
          (bod'',ty'',cs'') <- handleTrailingBindLoc vr res
          vcs <- tryNeedRegion (locsInTy valTy) ty'' $ acs ++ cs''
          fcs <- tryInRegion vcs
          -- fcs <- tryInRegion $ acs ++ cs''
          res <- tryBindReg (lc$ L2.LetE (vr,locsInTy valTy, valTy, L sl2 $ L2.AppE f (locsInTy aty ++ locsInTy valTy) arg') bod'', ty'', fcs)
          bindImmediateDependentLocs (locsInTy aty ++ locsInTy valTy) res

        L1.LetE{} -> err $ "Expected let spine, encountered nested lets: " ++ (show lex0)
        L1.LitE i -> do
          (bod',ty',cs') <- inferExp (extendVEnv vr IntTy env) bod dest
          (bod'',ty'',cs'') <- handleTrailingBindLoc vr (bod', ty', cs')
          fcs <- tryInRegion cs''
          tryBindReg (lc$ L2.LetE (vr,[],IntTy,L sl2 $ L2.LitE i) bod'', ty'', fcs)
                     
        PrimAppE p ls -> do
          lsrec <- mapM (\e -> inferExp env e NoDest) ls
          ty <- lift $ lift $ convertTy bty
          (bod',ty',cs') <- inferExp (extendVEnv vr ty env) bod dest
          let ls' = L.map (\(a,_,_)->a) lsrec
              cs'' = concat $ [c | (_,_,c) <- lsrec]
          (bod'',ty'',cs''') <- handleTrailingBindLoc vr (bod', ty', L.nub $ cs' ++ cs'')
          fcs <- tryInRegion cs'''
          tryBindReg (lc$ L2.LetE (vr,[],ty,L sl2 $ L2.PrimAppE (prim p) ls') bod'',
                    ty'', fcs)
        DataConE _loc k ls  -> do
          loc <- lift $ lift $ freshLocVar "datacon"
          (rhs',rty,rcs) <- inferExp env (L sl2 $ DataConE () k ls) $ SingleDest loc
          (bod',ty',cs') <- inferExp (extendVEnv vr (PackedTy (getTyOfDataCon dataDefs k) loc) env) bod dest
          (bod'',ty'',cs'') <- handleTrailingBindLoc vr (bod', ty', L.nub $ cs' ++ rcs)
          fcs <- tryInRegion cs''
          tryBindReg (lc$ L2.LetE (vr,[loc],PackedTy k loc,rhs') bod'',
                    ty', fcs)
        LitSymE x     -> do
          (bod',ty',cs') <- inferExp (extendVEnv vr IntTy env) bod dest
          (bod'',ty'',cs'') <- handleTrailingBindLoc vr (bod', ty', cs')
          fcs <- tryInRegion cs''
          tryBindReg (lc$ L2.LetE (vr,[],IntTy,L sl2 $ L2.LitSymE x) bod'', ty'', fcs)
        ProjE i e     -> do
          (e,ProdTy tys,cs) <- inferExp env e NoDest
          (bod',ty',cs') <- inferExp (extendVEnv vr (tys !! i) env) bod dest
          (bod'',ty'',cs'') <- handleTrailingBindLoc vr (bod', ty', L.nub $ cs ++ cs')
          fcs <- tryInRegion cs''
          tryBindReg (lc$ L2.LetE (vr,[],ProdTy tys,L sl2 $ L2.ProjE i e) bod'',
                             ty'', fcs)
        CaseE ex ls    -> do
          loc <- lift $ lift $ freshLocVar "scrut"
          (ex',ty2,cs) <- inferExp env ex (SingleDest loc)
          let src = locOfTy ty2
          rhsTy <- lift $ lift $ convertTy bty
          caseDest <- destFromType' rhsTy
          pairs <- mapM (doCase dataDefs env src caseDest) ls
          (bod',ty',cs') <- inferExp (extendVEnv vr rhsTy env) bod dest
          (bod'',ty'',cs'') <- handleTrailingBindLoc vr (bod', ty', cs')
          fcs <- tryInRegion cs''
          tryBindReg (lc$ L2.LetE (vr,locsInTy rhsTy,rhsTy, L sl2 $ L2.CaseE ex' ([a | (a,_,_) <- pairs])) bod'',
                        ty'', L.nub $ cs ++ fcs)
        MkProdE ls    -> _mkprod
        TimeIt e t b       -> do
          lv <- lift $ lift $ freshLocVar "timeit"
          let subdest = case bty of
                          PackedTy _ _ -> SingleDest lv
                          _ -> NoDest
          (e',ty,cs) <- inferExp env e subdest
          (bod',ty',cs') <- inferExp (extendVEnv vr ty env) bod dest
          (bod'',ty'',cs'') <- handleTrailingBindLoc vr (bod', ty', L.nub $ cs ++ cs')
          vcs <- tryNeedRegion (locsInTy ty) ty'' cs''
          fcs <- tryInRegion vcs
          tryBindReg (lc$ L2.LetE (vr,[],ty,L sl2 $ TimeIt e' ty b) bod'',
                    ty'', fcs)
          
=======
   lame :: L1.Ty1 -> Ty2 -- TODO: remove the need for this.
   lame = fmap (const "")


-- | Instantiate inferExp with a specific repair strategy.
inferExpWith :: RepairTactic -> FullEnv -> (L L1.Exp1) -> SyM Result
inferExpWith tactic env ex = go (inferExp env ex return)
  where
    go act = do
      x <- St.runStateT (runExceptT act) mempty
      case x of
        (Left exn, _log) -> go (tactic exn) -- ^ Repair and retry.
        (Right res, _) -> return res

-- -- | Trivial expressions never cause failures.
-- doTriv :: FullEnv -> L1.Exp1 -> Result
-- doTriv env ex =
--   case ex of
--     L1.VarE v -> (l$ VarE v, lookupVEnv v env)
--     L1.LitE n -> (l$ LitE n, IntTy)


-- | Multiple expressions.
inferExps :: FullEnv -> [L L1.Exp1] -> Cont -> TiM Result
inferExps = _finish


type LsCont = [L Exp2] -> TiM Result

-- | Every type must either be fixed size, or be serialized data with
-- an abstract location.
sizeOrLoc :: Ty2 -> Either Int LocVar
sizeOrLoc = _finishme


type RelativePosition = LocVar -> LocConstraint

addOffset :: RelativePosition -> Int -> RelativePosition
addOffset f offset locvar =
  case f locvar of
    AfterConstantC n l1 l2 -> AfterConstantC (n+offset) l1 l2
    AfterVariableC v l1 l2 -> _finish
    x@StartOfC{}  -> err x
    x@InRegionC{} -> err x
  where
    err x = error $ "addOffset: relaitive location should not be represented with: "++show x

tagBytes :: Int
tagBytes = 1

-- | Takes the location of the tag and processes all the operands.
--   We constrain each argument to have a location related to the previous.
doDataConFields :: FullEnv -> LocVar -> [L L1.Exp1] -> LsCont -> TiM Result
doDataConFields env lprv0 ls0 k0 =
    -- We start off just after the tag at the beginning of the data value:
    go (T.AfterConstantC tagBytes lprv0) ls0 []
  where
    go :: RelativePosition -> _ -> _ -> _
    go _ [] acc = -- All fields processed.
       k0 (reverse acc)
    go lprev (nxt:rst) acc =
       inferExp env nxt $ \(nxt',nxtTy) ->
        case sizeOrLoc nxtTy of
          Left sz ->
            go (addOffset lprev sz) rst (nxt' : acc)

            -- do tellConstraint (LL (T.AfterConstantC sz lprev _))

          Right loc ->
            case nxt' of
              L _ (VarE vr) ->
                let lvar = lookupVarLoc vr env in
                do tellConstraint nxt (LL (lprev lvar))
                   go (T.AfterVariableC vr lvar) rst (nxt' : acc)


-- | inferExp, if it succeeds, discharges all fresh locations used with 'LetLoc' forms.
-- If it fails, it returns a failure object containing a continuation.
inferExp :: FullEnv -> (L L1.Exp1) -> Cont -> TiM Result
inferExp env lex0@(L sl1 ex0) k =
  let l = L sl1 in
  case ex0 of
    -- L1.VarE v -> k (doTriv lex0)

    L1.VarE v -> k (l$ VarE v, lookupVEnv v env)
    L1.LitE n -> k (l$ LitE n, IntTy)
    L1.IfE a b c@(L _ ce) ->
        -- Here we blithely assume success because L1 typechecking has already passed:
        inferExp env a $ \ (a',BoolTy) ->
        inferExp env b $ \ (b',tyb) ->
        let k' (c',tyc) = k (l$ IfE a' b' c', tyc)
            ctxt = Selection ce (TiHole k') in
        inferExp env c $ \  (c',tyc) ->
          unifyLocs tyb tyc ctxt $
            k' (c',tyc)

    DataConE () con ls -> do
      loc <- freshLocVar "lDC" -- Location of the tag itself.
      let tyc = getTyOfDataCon (dataDefs env) con

      doDataConFields env loc ls $ \ ls' ->
         k ( l$ L2.DataConE loc con ls'
           , PackedTy tyc loc )


    -- Lets are where we allocate fresh locations:
    L1.LetE (vr,locs,_,L sl2 rhs) bod | [] <- locs ->
      case rhs of
        L1.AppE f [] arg -> L1.assertTriv arg $ do
            (newLocs,formalTy,resTy) <- instantiateFun f env

            let k' (arg',argTy) =
                      let env' = extendVEnv vr resTy env in
                      inferExp env' bod $ \ (bod',bodTy) ->
                        k ( L sl1 (LetE (vr,[],resTy, L sl2 (AppE f (newLocs) arg')) bod')
                          , bodTy)
            inferExp env arg $ \ (arg',argTy) ->
              unifyLocs formalTy argTy (Selection _ (TiHole k')) $
                k' (arg',argTy)

        L1.LetE{} -> _

        -- Literals have no location, as they are scalars/value types.
--        L1.LitE n -> _finLit

        PrimAppE p ls -> _prim
        DataConE loc k ls  -> _datacon
        LitSymE x     -> _linsym
        ProjE i e     -> _proj
        CaseE e ls    -> _case
        MkProdE ls    -> _mkprod
        TimeIt e t b       -> err "finish TimeIt"
        MapE (v,t,rhs) bod -> err "finish MapE"
        FoldE (v1,t1,r1) (v2,t2,r2) bod -> err "finish FoldE"

        _oth ->
         inferExp env (L sl2 rhs) $ \ (rhs',rhsTy) ->
          -- Construct a value-value dependence to all the free vars in the RHS:
          do forM_ (gFreeVars rhs) $ \fv ->
               tellConstraint (L sl2 rhs) (VV vr fv)
             let env' = extendVEnv vr rhsTy env
                 locs' = case rhsTy of
                           IntTy -> []
                           _ -> error $ "FINISHME: Gather locs from: "++show rhsTy
             inferExp env' bod $ \ (bod',bodTy) ->
               return (l$ L2.LetE (vr, locs', rhsTy, rhs') bod', bodTy)
--               error $ "Finishme: handle RHS: "++show rhs

     | otherwise -> err "Invariant violated.  LetE had nonempty bound locations."

    L1.AppE{} -> err $ "Expected flatten to name all function application results:\n "++show ex0
    PrimAppE p ls ->
        if all L1.isTrivial ls
        then case ls of
               [] -> k (l$ PrimAppE (prim p) [], primToTy p)
               [x] -> inferExp env x $ \(x',_xty) -> k (l$ PrimAppE (prim p) [x'], primToTy p)
               [x,y] -> inferExp env x $ \(x',_xty) -> inferExp env y $ \(y',_yty) ->
                        k (l$ PrimAppE (prim p) [x',y'], primToTy p)
               _ -> err $ "Unexpected number of arguments in primapp:\n"++show ex0
        else err $ "Expected flatten to name all primapp results:\n "++show ex0
    LitSymE x     -> _linsym
    ProjE i e     -> _proj
    CaseE e ls    -> _case
    MkProdE ls    -> _mkprod
    TimeIt e t b       -> err "finish TimeIt"
    MapE (v,t,rhs) bod -> err "finish MapE"
    FoldE (v1,t1,r1) (v2,t2,r2) bod -> err "finish FoldE"

>>>>>>> 9f798783

        _oth -> err $ "Unhandled case in lhs of let: " ++ (show lex0)

    _oth -> err $ "Unhandled case: " ++ (show lex0)



-- TODO: Should eventually allow src and dest regions to be the same
-- for in-place updates packed data with linear types.
  
-- | Transforms an expression by updating all locations to their final mapping
-- as a result of unification.
finishExp :: L Exp2 -> TiM (L Exp2)
finishExp (L i e) =
    let l e = L i e
    in
    case e of
      VarE v -> return $ l$ VarE v
      LitE i -> return $ l$ LitE i
      LitSymE v -> return $ l$ LitSymE v
      AppE v ls e1 -> do
             e1' <- finishExp e1
             ls' <- mapM finalLocVar ls
             return $ l$ AppE v ls' e1'
      PrimAppE pr es -> do
             es' <- mapM finishExp es
             return $ l$ PrimAppE pr es'
      LetE (v,ls,t,e1) e2 -> do
             e1' <- finishExp e1
             e2' <- finishExp e2
             ls' <- mapM finalLocVar ls
             t' <- case t of
               PackedTy tc lv ->
                   do lv' <- finalLocVar lv
                      return $ PackedTy tc lv'
               _ -> return t
             return $ l$ LetE (v,ls',t',e1') e2'
      IfE e1 e2 e3 -> do
             e1' <- finishExp e1
             e2' <- finishExp e2
             e3' <- finishExp e3
             return $ l$ IfE e1' e2' e3'
      MkProdE es -> do
             es' <- mapM finishExp es
             return $ l$ MkProdE es'
      ProjE i e1 -> do
             e1' <- finishExp e1
             return $ l$ ProjE i e1'
      CaseE e1 prs -> do
             e1' <- finishExp e1
             prs' <- forM prs $ \(dc, lvs, e2) -> do
                         e2' <- finishExp e2
                         lvs' <- forM lvs $ \(v,lv) -> do
                                                    lv' <- finalLocVar lv
                                                    return (v,lv')
                         return (dc,lvs',e2')
             return $ l$ CaseE e1' prs'
      DataConE lv dc es -> do
             es' <- mapM finishExp es
             lv' <- finalLocVar lv
             return $ l$ DataConE lv' dc es'
      TimeIt e1 t b -> do
             e1' <- finishExp e1
             t' <- case t of
                     PackedTy tc lv ->
                         do lv' <- finalLocVar lv
                            return $ PackedTy tc lv'
                     _ -> return t
             return $ l$ TimeIt e1' t' b
      Ext (LetRegionE r e1) -> do
             e1' <- finishExp e1
             return $ l$ Ext (LetRegionE r e1')
      Ext (LetLocE loc lex e1) -> do
             e1' <- finishExp e1
             loc' <- finalLocVar loc
             lex' <- case lex of
                       AfterConstantLE i lv -> do
                                    lv' <- finalLocVar lv
                                    return $ AfterConstantLE i lv'
                       AfterVariableLE v lv -> do
                                    lv' <- finalLocVar lv
                                    return $ AfterVariableLE v lv'
                       oth -> return oth
             return $ l$ Ext (LetLocE loc' lex' e1')
      _ -> err $ "Unhandled case in finishExp: " ++ (show e)

-- | Remove unused location bindings
-- Returns pair of (new exp, set of free locations)
-- TODO: avoid generating location bindings for immediate values
cleanExp :: L Exp2 -> (L Exp2, S.Set LocVar)
cleanExp (L i e) =
    let l e = L i e
    in
    case e of
      VarE v -> (l$ VarE v, S.empty)
      LitE v -> (l$ LitE v, S.empty)
      LitSymE v -> (l$ LitSymE v, S.empty)
      AppE v ls e -> let (e',s') = cleanExp e
                     in (l$ AppE v ls e', S.union s' (S.fromList ls))
      PrimAppE pr es -> let (es',ls') = unzip $ L.map cleanExp es
                        in (l$ PrimAppE pr es', S.unions ls')
      LetE (v,ls,t,e1) e2 -> let (e1', s1') = cleanExp e1
                                 (e2', s2') = cleanExp e2
                             in (l$ LetE (v,ls,t,e1') e2', S.unions [s1',s2',S.fromList ls])
      IfE e1 e2 e3 -> let (e1',s1') = cleanExp e1
                          (e2',s2') = cleanExp e2
                          (e3',s3') = cleanExp e3
                      in (l$ IfE e1' e2' e3', S.unions [s1',s2',s3'])
      MkProdE es -> let (es',ls') = unzip $ L.map cleanExp es
                    in (l$ MkProdE es', S.unions ls')
      ProjE i e -> let (e',s') = cleanExp e
                   in (l$ ProjE i e', s')
      CaseE e1 prs -> let (e1',s1') = cleanExp e1
                          (prs', ls2') = unzip $ L.map
                                         (\(dc,lvs,e2) -> let (e2', s2) = cleanExp e2
                                                          in ((dc,lvs,e2'), s2)) prs
                      in (l$ CaseE e1' prs', S.union s1' $ S.unions ls2')
      DataConE lv dc es -> let (es',ls') = unzip $ L.map cleanExp es
                           in (l$ DataConE lv dc es', S.union (S.singleton lv) $ S.unions ls')
      TimeIt e d b -> let (e',s') = cleanExp e
                      in (l$ TimeIt e' d b, s')
      Ext (LetRegionE r e) -> let (e',s') = cleanExp e
                              in (l$ Ext (LetRegionE r e'), s')
      Ext (LetLocE loc lex e) -> let (e',s') = cleanExp e
                                 in if S.member loc s'
                                    then let ls = case lex of
                                                    AfterConstantLE _i lv -> [lv]
                                                    AfterVariableLE _v lv -> [lv]
                                                    oth -> []
                                         in (l$ Ext (LetLocE loc lex e'),
                                              S.delete loc $ S.union s' $ S.fromList ls)
                                    else (e',s')
      _ -> err $ "Unhandled case in cleanExp: " ++ (show e)
                                      
                           
-- | Check if a location is contained in a type.
-- This includes locations afterward in a data structure.
containsLoc :: LocVar -> L2.Ty2 -> [Constraint] -> TiM Bool
containsLoc lv1 ty cs =
    case ty of
      PackedTy _ lv2 ->
          do lv1' <- finalLocVar lv1
             lv2' <- finalLocVar lv2
             if lv1' == lv2'
             then return True
             else do lvs <- associatedLocs lv2 cs
                     return $ elem lv1' lvs
      _ -> return False

-- | Return a list of all locations known to be after a particular
-- location.
associatedLocs :: LocVar -> [Constraint] -> TiM [LocVar]
associatedLocs lv (c:cs) =
    do lv' <- finalLocVar lv
       lvs <- associatedLocs lv cs
       case c of
         AfterConstantL lv1 _v lv2 ->
             do lv1' <- finalLocVar lv1
                lv2' <- finalLocVar lv2   
                if lv' == lv2'
                then do lvs' <- associatedLocs lv1' cs
                        return $ L.nub $ lv1' : (lvs ++ lvs')
                else return lvs
         AfterVariableL lv1 _v lv2 ->
             do lv1' <- finalLocVar lv1
                lv2' <- finalLocVar lv2   
                if lv' == lv2'
                then do lvs' <- associatedLocs lv1' cs
                        return $ L.nub $ lv1' : (lvs ++ lvs')
                else return lvs
         _ -> return lvs
associatedLocs lv [] = return []

-- | Checks that there are no constraints specifying a location
-- after the location passed in.
-- TODO: refactor to only take one list of constraints.
noAfterLoc :: LocVar -> [Constraint] -> [Constraint] -> TiM Bool
noAfterLoc lv fcs (c:cs) =
    case c of
      AfterVariableL lv1 v lv2 ->
          do lv2' <- finalLocVar lv2
             lv' <- finalLocVar lv
             if lv' == lv2' then return False else noAfterLoc lv fcs cs
      AfterTagL lv1 lv2 ->
          do lv2' <- finalLocVar lv2
             lv' <- finalLocVar lv
             if lv' == lv2'
             then do b1 <- noAfterLoc lv fcs cs
                     b2 <- noAfterLoc lv1 fcs fcs
                     return (b1 && b2)
             else noAfterLoc lv fcs cs
      AfterConstantL lv1 v lv2 -> 
          do lv2' <- finalLocVar lv2
             lv' <- finalLocVar lv
             if lv' == lv2' then return False else noAfterLoc lv fcs cs
      _ -> noAfterLoc lv fcs cs
noAfterLoc _ _ [] = return True

noBeforeLoc :: LocVar -> [Constraint] -> TiM Bool
noBeforeLoc lv (c:cs) =
    case c of
      AfterVariableL lv1 v lv2 ->
          do lv1' <- finalLocVar lv1
             lv' <- finalLocVar lv
             if lv' == lv1' then return False else noBeforeLoc lv cs
      AfterConstantL lv1 v lv2 ->
          do lv1' <- finalLocVar lv1
             lv' <- finalLocVar lv
             if lv' == lv1' then return False else noBeforeLoc lv cs
      AfterTagL lv1 lv2 ->
          do lv1' <- finalLocVar lv1
             lv' <- finalLocVar lv
             if lv' == lv1' then return False else noBeforeLoc lv cs      
      _ -> noBeforeLoc lv cs
noBeforeLoc lv [] = return True

noRegionStart :: LocVar -> [Constraint] -> TiM Bool
noRegionStart lv (c:cs) =
    case c of
      StartRegionL lv r -> return False
      _ -> noRegionStart lv cs
noRegionStart lv [] = return True

-- | Unify is a conditional form that takes a "success branch" and
-- "failure branch".  In the case of failure, it makes no change to
-- the store.  In the case of success, the new equalities are placed
-- in the store /before/ executing the success branch.
unify :: LocVar -> LocVar -> TiM a -> TiM a -> TiM a
unify v1 v2 success fail = do
  ut1 <- lookupUnifyLoc v1
  ut2 <- lookupUnifyLoc v2
  case (ut1,ut2) of
    (FixedLoc l1, FixedLoc l2) ->
        if l1 == l2 then success else fail
    (FreshLoc l1, FixedLoc l2) ->
        do assocLoc l1 (FixedLoc l2)
           success
    (FixedLoc l2, FreshLoc l1) -> 
        do assocLoc l1 (FixedLoc l2)
           success
    (FreshLoc l1, FreshLoc l2) ->
        do assocLoc l1 (FreshLoc l2)
           success

freshLocVar :: String -> SyM LocVar
freshLocVar m = gensym (toVar m)

freshRegVar :: SyM Region
freshRegVar = do rv <- gensym (toVar "r")
                 return $ VarR rv

finalUnifyLoc :: LocVar -> TiM UnifyLoc
finalUnifyLoc v = do
  m <- lift $ St.get
  case M.lookup v m of
    Nothing -> return (FreshLoc v)
    Just (FixedLoc v') -> return (FixedLoc v')
    Just (FreshLoc v') -> finalUnifyLoc v'

notFixedLoc :: LocVar -> TiM Bool
notFixedLoc lv = do
  uv <- finalUnifyLoc lv
  case uv of
    FixedLoc _ -> return False
    _ -> return True

regionNotInType :: Region -> Ty2 -> [Constraint] -> TiM Bool
regionNotInType r ty cs =
    case ty of
      PackedTy _ lv -> do
              r' <- regionOfLocVar lv cs
              return $ (Just r) == r'
      _ -> return True

-- TODO: Fix this!! It should return the correct region for *any location*
-- not just the first location in a region.
regionOfLocVar :: LocVar -> [Constraint] -> TiM (Maybe Region)
regionOfLocVar lv1 ((StartRegionL lv2 r) : cs) =
    if lv1 == lv2 then return (Just r) else regionOfLocVar lv1 cs
regionOfLocVar lv1 (_ : cs) = regionOfLocVar lv1 cs
regionOfLocVar _ [] = return Nothing
         
finalLocVar :: LocVar -> TiM LocVar
finalLocVar v = do
  u <- finalUnifyLoc v
  case u of
    FixedLoc v' -> return v'
    FreshLoc v' -> return v'

fresh :: TiM LocVar
fresh = do
  lift $ lift $ freshLocVar "loc"

freshUnifyLoc :: TiM UnifyLoc
freshUnifyLoc = do
  lv <- fresh
  return $ FreshLoc lv

lookupUnifyLoc :: LocVar -> TiM UnifyLoc
lookupUnifyLoc lv = do
  m <- lift $ St.get
  case M.lookup lv m of
    Nothing -> do
      l' <- fresh
      lift $ St.put $ M.insert lv (FreshLoc l') m
      return $ FreshLoc l'
    Just (FreshLoc l') -> finalUnifyLoc l'
    Just (FixedLoc l') -> return $ FixedLoc l'

fixLoc :: LocVar -> TiM UnifyLoc
fixLoc lv = do 
  -- l' <- fresh
  m <- lift $ St.get
  lift $ St.put $ M.insert lv (FixedLoc lv) m
  return $ FixedLoc lv

assocLoc :: LocVar -> UnifyLoc -> TiM ()
assocLoc lv ul = do
  m <- lift $ St.get
  lift $ St.put $ M.insert lv ul m

-- | The copy repair tactic:
copy :: Result -> LocVar -> TiM Result
copy = _
  -- TODO

-- | For a packed type, get its location.
locOfTy :: Ty2 -> LocVar
locOfTy (PackedTy _ lv) = lv
locOfTy ty2 = err $ "Expected packed type, got "++show ty2 
       
err :: String -> a
err m = error $ "InferLocations: " ++ m

assumeEq :: (Eq a, Show a) => a -> a -> TiM ()
assumeEq a1 a2 =
    if a1 == a2
    then return ()
    else err $ "Expected these to be equal: " ++ (show a1) ++ ", " ++ (show a2)

-- | Convert a prim from L1 to L2
prim :: L1.Prim L1.Ty1 -> L1.Prim Ty2
prim p = case p of
           L1.AddP -> L1.AddP
           L1.SubP -> L1.SubP
           L1.MulP -> L1.MulP
           L1.DivP -> L1.DivP
           L1.ModP -> L1.ModP
           L1.EqSymP -> L1.EqSymP
           L1.EqIntP -> L1.EqIntP
           L1.MkTrue -> L1.MkTrue
           L1.MkFalse -> L1.MkFalse
           L1.SizeParam -> L1.SizeParam
           _ -> err $ "Can't handle this primop yet in InferLocations:\n"++show p

<<<<<<< HEAD
       
=======
primToTy :: L1.Prim L1.Ty1 -> Ty2
primToTy p = case p of
               L1.AddP    -> IntTy
               L1.SubP    -> IntTy
               L1.MulP    -> IntTy
               L1.EqIntP  -> BoolTy
               L1.EqSymP  -> BoolTy
               L1.MkTrue  -> BoolTy
               L1.MkFalse -> BoolTy
               _ -> err $ "Can't handle this primop yet in InferLocations:\n"++show p


-- Helpers:
--------------------------------------------------------------------------------

-- | Record a dedence between a location/value and a location/value.
tellConstraint :: L L1.Exp1 -> Dependence -> TiM ()
tellConstraint target x = lift $ do
                     log <- St.get
                     -- TODO: check for cycles here.
                     -- TODO: Also check that we don't introduce a scope-violation
                     -- in one of the location variable dependencies.
                     St.put $ log `mappend` (Seq.singleton x, Seq.empty)

-- | Snapshot the current environment at the point we allocate a new
-- location.
tellNewLocVar :: LocVar -> Env2 Ty2 -> TiM ()
tellNewLocVar v e = lift $ do
                      log <- St.get
                      St.put $ log `mappend` (Seq.empty, Seq.singleton (v,e))


-- | This helper exemplifies the simplicity of our current approach.
-- If we assume output regions are disjoint from input ones, then we
-- can instantiate an L1 function type into a polymorphic L2 one,
-- mechanically.
convertFunTy :: (L1.Ty1,L1.Ty1) -> SyM (ArrowTy Ty2)
convertFunTy (from,to) = do
    -- let lvs = allLocVars inT ++ allLocVars outT
    -- lvs' <- mapM freshenVar lvs
    -- let subst = M.fromList (zip lvs lvs')
    -- return $ ArrowTy (substTy subst inT)
    --                  (substEffs subst effs)
    --                  (substTy subst outT)


    return $ ArrowTy { locVars = _
                     , arrIn   = _
                     , arrEffs = S.empty
                     , arrOut  = _
                     , locRets = [] }

-- TODO: Instantiate a polymorphic type schema.


-- | Fresh locVar
freshLocVar :: String -> TiM LocVar
freshLocVar m = lift$ lift$ gensym (toVar m)

-- | Unify two types that differ only in their locations.
-- This generates additional constraints.
unifyLocs :: Ty2 -> Ty2 -> Selection -> TiM Result -> TiM Result
unifyLocs t1 t2 sel tail =
  if _
  then _
  else throwE (FailedLocUnify{ expected=_
                             , received=_
                             , context= sel })


-- Our unify function should produce [LocConstraint]
--
-- Here's the old location semi-lattice used for InferEffects:
{-
-- | Abstract locations:
data Loc = Fixed Var -- ^ A rigid location, such as for an input or output field.
         | Fresh Var -- ^ Fresh location-variables as created by
                     -- calling functions that are polymorphic in
                     -- their output location.
         | TupLoc [Loc] -- ^ The locations for each part of a tuple.
         | Top    -- ^ Contradiction.  Locations couldn't unify.
         | Bottom -- ^ "don't know" or "don't care".  This is the
                  -- location for non-packed data.
  deriving (Read,Show,Eq,Ord, Generic, NFData)
instance Out Loc
-}

>>>>>>> 9f798783
-- Notes on program repair:
--------------------------------------------------------------------------------

-- Tactic 1: reorder definitions and retry
-- Tactic 2: replace a hole containing 'e' with '(copy e)'
-- Tactic 3: change field x to be a pointer, making size(x) constant
-- Tactic 4: inline a binding duplicating work (usually bad)

-- Notes on testing:
--------------------------------------------------------------------------------
-- Test on:
-- add1ProgLetLeft  : succeeds in one try
-- add1ProgLetRight : fails with CyclicDependence and needs reorder tactic
-- add1ProgChallenge : fails with CyclicDependence and needs copy tactic
-- add1ProgSharing : fails with FailedLocUnify: l_x2 cannot equal 'l_x2 + size(x2)'

               
emptyEnv :: FullEnv
emptyEnv = FullEnv { dataDefs = C.emptyDD
                   , valEnv   = M.empty
<<<<<<< HEAD
                   , funEnv   = M.empty }


t0 :: ArrowTy Ty2
t0 = fst$ runSyM 0 $
     convertFunTy (snd (L1.funArg fd), L1.funRetTy fd)
   where fd = L1.fundefs L1.add1Prog M.! "add1"
           
tester1 :: L L1.Exp1 -> L Exp2
tester1 e = case fst $ fst $ runSyM 0 $ St.runStateT (runExceptT (inferExp emptyEnv e NoDest)) M.empty of
              Right a -> (\(a,_,_)->a) a
              Left a -> err $ show a

t1 :: L Exp2
t1 = tester1 (l$ LitE 3)

--  id  :: Tree -> Tree
--  id' :: forall l1 in r1, l2 in r2 . Tree l1 -> Tree l2

t2 :: L Exp2
t2 = tester1 $
     l$ LetE ("x",[],IntTy,l$ LitE 1) $
     l$ LetE ("y",[],IntTy,l$ LitE 2) $
     l$ LetE ("z",[],IntTy,l$ PrimAppE L1.AddP [l$ VarE "x", l$ VarE "y"]) $
     l$ VarE "z"

ddtree :: DDefs Ty2
ddtree = fromListDD [DDef (toVar "Tree")
                      [ ("Leaf",[(False,IntTy)])
                      , ("Node",[ (False,PackedTy "Tree" "l")
                                , (False,PackedTy "Tree" "l")])
                      ]]

treeEnv :: FullEnv
treeEnv = FullEnv { dataDefs = ddtree
                  , valEnv   = M.empty
                  , funEnv   = M.empty }


tester2 :: L L1.Exp1 -> L Exp2
tester2 e = case fst $ fst $ runSyM 0 $ St.runStateT (runExceptT (inferExp' treeEnv e NoDest)) M.empty of
              Right a -> fst a
              Left a -> err $ show a

t3 :: L Exp2
t3 = tester2 $
     l$ LetE ("x",[],IntTy,l$ LitE 1) $
     l$ LetE ("y",[],IntTy,l$ LitE 2) $
     l$ LetE ("z",[],PackedTy "Tree" (), l$ DataConE () "Leaf" [l$ VarE "x", l$ VarE "y"]) $
     l$ LitE 0

t4 :: L Exp2
t4 = tester2 $
     l$ LetE ("x1",[],IntTy,l$ LitE 1) $
     l$ LetE ("y1",[],IntTy,l$ LitE 2) $
     l$ LetE ("z1",[],PackedTy "Tree" (), l$ DataConE () "Leaf" [l$ VarE "x1", l$ VarE "y1"]) $
     l$ LetE ("x2",[],IntTy,l$ LitE 3) $
     l$ LetE ("y2",[],IntTy,l$ LitE 4) $
     l$ LetE ("z2",[],PackedTy "Tree" (), l$ DataConE () "Leaf" [l$ VarE "x2", l$ VarE "y2"]) $
     l$ LitE 0

t5 :: L Exp2
t5 = tester2 $
     l$ LetE ("x1",[],IntTy,l$ LitE 1) $
     l$ LetE ("y1",[],IntTy,l$ LitE 2) $
     l$ LetE ("z1",[],PackedTy "Tree" (), l$ DataConE () "Leaf" [l$ VarE "x1", l$ VarE "y1"]) $
     l$ LetE ("x2",[],IntTy,l$ LitE 3) $
     l$ LetE ("y2",[],IntTy,l$ LitE 4) $
     l$ LetE ("z2",[],PackedTy "Tree" (), l$ DataConE () "Leaf" [l$ VarE "x2", l$ VarE "y2"]) $
     l$ LetE ("z3",[],PackedTy "Tree" (), l$ DataConE () "Node" [l$ VarE "z1", l$ VarE "z2"]) $
     l$ LitE 0

t6 :: L Exp2
t6 = tester2 $
     l$ LetE ("x1",[],IntTy,l$ LitE 1) $
     l$ LetE ("y1",[],IntTy,l$ LitE 2) $
     l$ LetE ("z1",[],PackedTy "Tree" (), l$ DataConE () "Leaf" [l$ VarE "x1", l$ VarE "y1"]) $
     l$ LetE ("x2",[],IntTy,l$ LitE 3) $
     l$ LetE ("y2",[],IntTy,l$ LitE 4) $
     l$ LetE ("z2",[],PackedTy "Tree" (), l$ DataConE () "Leaf" [l$ VarE "x2", l$ VarE "y2"]) $
     l$ LetE ("z3",[],PackedTy "Tree" (), l$ DataConE () "Node" [l$ VarE "z1", l$ VarE "z2"]) $
     l$ CaseE (l$ VarE "z3") [("Leaf", [("x",())], l$ VarE "x"),
                              ("Node", [("x",()),("y",())], l$ LitE 1)]


exadd1Bod :: L L1.Exp1
exadd1Bod = l$
    CaseE (l$ VarE "tr") $
      [ ("Leaf", [("n",())],
         l$ LetE ("leaf1",[],L1.Packed "Tree", l$ PrimAppE L1.AddP [l$ VarE "n", l$ LitE 1])
           (l$ DataConE () "Leaf"
             [l$ VarE "leaf1"]))
      , ("Node", [("x",()),("y",())],
         l$ LetE ("node1",[],L1.Packed "Tree", (l$ AppE "add1" [] (l$ VarE "x")))
          (l$ LetE ("node2",[],L1.Packed "Tree", (l$ AppE "add1" [] (l$ VarE "y")))
           (l$ DataConE () "Node"
                [ l$ VarE "node1"
                , l$ VarE "node2"])))
      ]

treeTy :: L1.Ty1
treeTy = L1.Packed "Tree"

treeDD :: DDefs (UrTy ())
treeDD = (fromListDD [L1.DDef "Tree"
                      [ ("Leaf",[(False,IntTy)])
                      , ("Node",[(False,L1.Packed "Tree")
                                ,(False,L1.Packed "Tree")])]])

mkAdd1Prog :: L L1.Exp1 -> Maybe (L L1.Exp1) -> L1.Prog
mkAdd1Prog bod mainExp = L1.Prog treeDD
                                 (M.fromList [("add1",mkAdd1Fun bod)])
                                 mainExp

mkAdd1Fun :: ex -> L1.FunDef L1.Ty1 ex
mkAdd1Fun bod = L1.FunDef "add1" ("tr",treeTy) treeTy bod

exadd1 :: L1.Prog
exadd1 = mkAdd1Prog exadd1Bod Nothing
=======
                   , funEnv   = M.empty
                   , dag      = M.empty }

-- (Moved to Common)
-- l :: a -> L a
-- l x = L NoLoc x

idCont :: Cont
idCont (e,ty) = return (e,ty)

go :: TiM Result -> Either Failure Result
go =  fst . fst . runSyM 0 . flip St.runStateT mempty . runExceptT

t1 :: Either Failure Result
t1 = fst$ fst$ runSyM 0 $ flip St.runStateT mempty $ runExceptT $
     inferExp emptyEnv (l$ LitE 3) idCont


-- t2_ :: TiM Result
-- t2_ = inferExp emptyEnv (l$ L1.IfE (l$ L1.PrimAppE L1.MkTrue [])
--                            (l$ L1.LitE 3)
--                            (l$ L1.LitE 4))
--                idCont

t2_ :: TiM Result
t2_ = inferExp emptyEnv (l$ L1.LetE ("v",[], IntTy, l$ LitE 33)
                           (l$ L1.VarE "v"))
               idCont

t2 :: Either Failure Result
t2 = go t2_

t3_ :: TiM Result
t3_ = inferExp emptyEnv (l$ L1.LetE ("v",[], BoolTy, l$ L1.PrimAppE L1.MkTrue [])
                           (l$ L1.VarE "v"))
               idCont


-- | Here is a challenge case where we have a scalar field between two
-- packed-data fields.
dd1 :: DDefs (UrTy ())
dd1 = (fromListDD [DDef "Tree"
                   [ ("Leaf",[])
                   , ("Node",[ (False, PackedTy "Tree" ())
                             , (False, IntTy)
                             , (False, PackedTy "Tree" ())])]])

-- | Simply construct a small tree value.
t4_p :: L1.Prog
t4_p = L1.Prog dd1 M.empty $ Just $
       l$ LetE ("x",[],PackedTy "Tree" (), l$ DataConE () "Leaf" []) $
       l$ LetE ("y",[],PackedTy "Tree" (), l$ DataConE () "Leaf" []) $
       l$ L1.DataConE () "Node"
          [ l$ VarE "x" , l$ LitE 99, l$ VarE "y"]


t4 :: Prog
t4 = fst $ runSyM 100 (inferLocs t4_p)
>>>>>>> 9f798783
<|MERGE_RESOLUTION|>--- conflicted
+++ resolved
@@ -4,14 +4,8 @@
 -- TEMP:
 -- {-# OPTIONS_GHC -fno-warn-name-shadowing #-}
 {-# OPTIONS_GHC -Wno-unused-matches #-}
-<<<<<<< HEAD
 -- {-# OPTIONS_GHC -Wno-missing-signatures #-}
 {-# OPTIONS_GHC -Wno-unused-imports #-}
-=======
-{-# OPTIONS_GHC -Wno-missing-signatures #-}
-{-# OPTIONS_GHC -Wno-unused-local-binds #-}
-{-# OPTIONS_GHC -Wno-incomplete-patterns #-}
->>>>>>> 9f798783
 
 -- TEMP:
 -- {-# OPTIONS_GHC -Wno-all #-}
@@ -90,65 +84,7 @@
 With this type, inferExp will immediately fail on the body of 'id x = x', requiring
 a copy-insertion tactic to repair the failure and proceed.
 
-<<<<<<< HEAD
 TODO: Actually implement this!
-=======
-To avoid this copying, we will require existential types in the
-future, and a stronger type-inference algorithm.
-
-The initial type-inference prototype should be able to apply
-unification much as regular Hindley Milner inference does.  We always
-have a rigid destination type with which to unify the body of a
-function.  We likewise unify branches of a conditional to force them
-to use the same destination (and copy otherwise).
-
-Wherever unification fails, we pop up and report that failure,
-continuing type checking only after repair.
-
-We still need a strategy for discharging LetLoc bindings (when &
-where), and for wrapping LetRegion forms whenever we would otherwise
-have an unconstrained, ambiguous fresh region variable -- i.e. induced
-by copy insertion.
-
-
- The three failures
- ------------------
-
-As type checking proceeds, there are three ways things get stuck:
-
- * impossible constraint: inequality + equality
- * cyclic constraint: locations and values form a cycle
- * scope violation: location depends on something not in scope at
-   the point where the location must be defined.
-
-
- Location variable generation
- ----------------------------
-
-With type-decorations and implicit location arguments and returns, our
-basic let bindings of interest look like:
-
-  let y [l2*] : ty = f [l*] x in bod
-
-where the RHS (post-flattening) is a single application, or a
-primitive application.
-
-These function applications will be the first point of introduction
-for fresh location variables.  This is the point at which we record
-the environment in scope at the generated location variable.  This
-will ultimately become the scope at which we allocate the location
-variable, which will follow 'y' and be constrained only via 'y's
-variable references.
-
-The references to the generated location will consist of (1) LocExp's
-relating it to other locations falling "after" it, and (2) dependence
-constraints created via 'y's variable references.
-
-We COULD examine every use-point of a location variable to check that
-it doesn't involve dependences on out-of-scope values, but it is
-sufficient to check only against the lexical environment at the
-introduction point of the fresh location variable.
->>>>>>> 9f798783
 
 -}
 
@@ -167,12 +103,7 @@
 
 
 import Packed.FirstOrder.GenericOps (gFreeVars)
-<<<<<<< HEAD
 import Packed.FirstOrder.Common as C hiding (extendVEnv)
-=======
-import Packed.FirstOrder.Common as C hiding (extendVEnv) -- (l, LRM(..))
--- import qualified Packed.FirstOrder.Common as C
->>>>>>> 9f798783
 import Packed.FirstOrder.Common (Var, Env2, DDefs, LocVar, runSyM, SyM, gensym, toVar)
 import qualified Packed.FirstOrder.L1.Syntax as L1
 import Packed.FirstOrder.L2.Syntax as L2
@@ -193,7 +124,6 @@
 extendVEnv v ty fe@FullEnv{valEnv} = fe { valEnv = M.insert v ty valEnv }
 
 lookupVarLoc :: Var -> FullEnv -> LocVar
-<<<<<<< HEAD
 lookupVarLoc v env = case lookupVEnv v env of
                        PackedTy _ lv -> lv
                        _ -> err $ "Variable does not have location: " ++ (show v)
@@ -203,29 +133,6 @@
 
 lookupFEnv :: Var -> FullEnv -> ArrowTy Ty2
 lookupFEnv v FullEnv{funEnv} = funEnv # v
-=======
-lookupVarLoc = undefined
-
-lookupVEnv :: Var -> FullEnv -> Ty2
-lookupVEnv v FullEnv{valEnv} = valEnv # v
-
-lookupFEnv :: Var -> FullEnv -> (Ty2,Ty2)
-lookupFEnv = undefined
-
--- | Instantiate the type schema for a function.  Return the fresh
--- location variables that
-instantiateFun :: Var -> FullEnv -> TiM ([LocVar], Ty2,Ty2)
-instantiateFun = undefined
-
-extendDepGraph :: Dependence -> FullEnv -> FullEnv
-extendDepGraph = undefined
-
-transitiveClosure :: DepGraph -> DepGraph
-transitiveClosure = undefined
-
-hasCycle :: DepGraph -> Bool
-hasCycle = undefined
->>>>>>> 9f798783
 
 -- Types
 --------------------------------------------------------------------------------
@@ -333,8 +240,7 @@
                                    return $ L2.FunDef fn arrty (fst fa) fbod'
           return $ L2.Prog dfs' fds' me'
 
-<<<<<<< HEAD
-    
+
 -- | Destination can be a single location var, a tuple of destinations,
 -- or nothing (for scalar values)
 data Dest = SingleDest LocVar -- TODO: refactor to just be list of locations, or actually enforce invariants of non-empty list, etc
@@ -802,177 +708,6 @@
           tryBindReg (lc$ L2.LetE (vr,[],ty,L sl2 $ TimeIt e' ty b) bod'',
                     ty'', fcs)
           
-=======
-   lame :: L1.Ty1 -> Ty2 -- TODO: remove the need for this.
-   lame = fmap (const "")
-
-
--- | Instantiate inferExp with a specific repair strategy.
-inferExpWith :: RepairTactic -> FullEnv -> (L L1.Exp1) -> SyM Result
-inferExpWith tactic env ex = go (inferExp env ex return)
-  where
-    go act = do
-      x <- St.runStateT (runExceptT act) mempty
-      case x of
-        (Left exn, _log) -> go (tactic exn) -- ^ Repair and retry.
-        (Right res, _) -> return res
-
--- -- | Trivial expressions never cause failures.
--- doTriv :: FullEnv -> L1.Exp1 -> Result
--- doTriv env ex =
---   case ex of
---     L1.VarE v -> (l$ VarE v, lookupVEnv v env)
---     L1.LitE n -> (l$ LitE n, IntTy)
-
-
--- | Multiple expressions.
-inferExps :: FullEnv -> [L L1.Exp1] -> Cont -> TiM Result
-inferExps = _finish
-
-
-type LsCont = [L Exp2] -> TiM Result
-
--- | Every type must either be fixed size, or be serialized data with
--- an abstract location.
-sizeOrLoc :: Ty2 -> Either Int LocVar
-sizeOrLoc = _finishme
-
-
-type RelativePosition = LocVar -> LocConstraint
-
-addOffset :: RelativePosition -> Int -> RelativePosition
-addOffset f offset locvar =
-  case f locvar of
-    AfterConstantC n l1 l2 -> AfterConstantC (n+offset) l1 l2
-    AfterVariableC v l1 l2 -> _finish
-    x@StartOfC{}  -> err x
-    x@InRegionC{} -> err x
-  where
-    err x = error $ "addOffset: relaitive location should not be represented with: "++show x
-
-tagBytes :: Int
-tagBytes = 1
-
--- | Takes the location of the tag and processes all the operands.
---   We constrain each argument to have a location related to the previous.
-doDataConFields :: FullEnv -> LocVar -> [L L1.Exp1] -> LsCont -> TiM Result
-doDataConFields env lprv0 ls0 k0 =
-    -- We start off just after the tag at the beginning of the data value:
-    go (T.AfterConstantC tagBytes lprv0) ls0 []
-  where
-    go :: RelativePosition -> _ -> _ -> _
-    go _ [] acc = -- All fields processed.
-       k0 (reverse acc)
-    go lprev (nxt:rst) acc =
-       inferExp env nxt $ \(nxt',nxtTy) ->
-        case sizeOrLoc nxtTy of
-          Left sz ->
-            go (addOffset lprev sz) rst (nxt' : acc)
-
-            -- do tellConstraint (LL (T.AfterConstantC sz lprev _))
-
-          Right loc ->
-            case nxt' of
-              L _ (VarE vr) ->
-                let lvar = lookupVarLoc vr env in
-                do tellConstraint nxt (LL (lprev lvar))
-                   go (T.AfterVariableC vr lvar) rst (nxt' : acc)
-
-
--- | inferExp, if it succeeds, discharges all fresh locations used with 'LetLoc' forms.
--- If it fails, it returns a failure object containing a continuation.
-inferExp :: FullEnv -> (L L1.Exp1) -> Cont -> TiM Result
-inferExp env lex0@(L sl1 ex0) k =
-  let l = L sl1 in
-  case ex0 of
-    -- L1.VarE v -> k (doTriv lex0)
-
-    L1.VarE v -> k (l$ VarE v, lookupVEnv v env)
-    L1.LitE n -> k (l$ LitE n, IntTy)
-    L1.IfE a b c@(L _ ce) ->
-        -- Here we blithely assume success because L1 typechecking has already passed:
-        inferExp env a $ \ (a',BoolTy) ->
-        inferExp env b $ \ (b',tyb) ->
-        let k' (c',tyc) = k (l$ IfE a' b' c', tyc)
-            ctxt = Selection ce (TiHole k') in
-        inferExp env c $ \  (c',tyc) ->
-          unifyLocs tyb tyc ctxt $
-            k' (c',tyc)
-
-    DataConE () con ls -> do
-      loc <- freshLocVar "lDC" -- Location of the tag itself.
-      let tyc = getTyOfDataCon (dataDefs env) con
-
-      doDataConFields env loc ls $ \ ls' ->
-         k ( l$ L2.DataConE loc con ls'
-           , PackedTy tyc loc )
-
-
-    -- Lets are where we allocate fresh locations:
-    L1.LetE (vr,locs,_,L sl2 rhs) bod | [] <- locs ->
-      case rhs of
-        L1.AppE f [] arg -> L1.assertTriv arg $ do
-            (newLocs,formalTy,resTy) <- instantiateFun f env
-
-            let k' (arg',argTy) =
-                      let env' = extendVEnv vr resTy env in
-                      inferExp env' bod $ \ (bod',bodTy) ->
-                        k ( L sl1 (LetE (vr,[],resTy, L sl2 (AppE f (newLocs) arg')) bod')
-                          , bodTy)
-            inferExp env arg $ \ (arg',argTy) ->
-              unifyLocs formalTy argTy (Selection _ (TiHole k')) $
-                k' (arg',argTy)
-
-        L1.LetE{} -> _
-
-        -- Literals have no location, as they are scalars/value types.
---        L1.LitE n -> _finLit
-
-        PrimAppE p ls -> _prim
-        DataConE loc k ls  -> _datacon
-        LitSymE x     -> _linsym
-        ProjE i e     -> _proj
-        CaseE e ls    -> _case
-        MkProdE ls    -> _mkprod
-        TimeIt e t b       -> err "finish TimeIt"
-        MapE (v,t,rhs) bod -> err "finish MapE"
-        FoldE (v1,t1,r1) (v2,t2,r2) bod -> err "finish FoldE"
-
-        _oth ->
-         inferExp env (L sl2 rhs) $ \ (rhs',rhsTy) ->
-          -- Construct a value-value dependence to all the free vars in the RHS:
-          do forM_ (gFreeVars rhs) $ \fv ->
-               tellConstraint (L sl2 rhs) (VV vr fv)
-             let env' = extendVEnv vr rhsTy env
-                 locs' = case rhsTy of
-                           IntTy -> []
-                           _ -> error $ "FINISHME: Gather locs from: "++show rhsTy
-             inferExp env' bod $ \ (bod',bodTy) ->
-               return (l$ L2.LetE (vr, locs', rhsTy, rhs') bod', bodTy)
---               error $ "Finishme: handle RHS: "++show rhs
-
-     | otherwise -> err "Invariant violated.  LetE had nonempty bound locations."
-
-    L1.AppE{} -> err $ "Expected flatten to name all function application results:\n "++show ex0
-    PrimAppE p ls ->
-        if all L1.isTrivial ls
-        then case ls of
-               [] -> k (l$ PrimAppE (prim p) [], primToTy p)
-               [x] -> inferExp env x $ \(x',_xty) -> k (l$ PrimAppE (prim p) [x'], primToTy p)
-               [x,y] -> inferExp env x $ \(x',_xty) -> inferExp env y $ \(y',_yty) ->
-                        k (l$ PrimAppE (prim p) [x',y'], primToTy p)
-               _ -> err $ "Unexpected number of arguments in primapp:\n"++show ex0
-        else err $ "Expected flatten to name all primapp results:\n "++show ex0
-    LitSymE x     -> _linsym
-    ProjE i e     -> _proj
-    CaseE e ls    -> _case
-    MkProdE ls    -> _mkprod
-    TimeIt e t b       -> err "finish TimeIt"
-    MapE (v,t,rhs) bod -> err "finish MapE"
-    FoldE (v1,t1,r1) (v2,t2,r2) bod -> err "finish FoldE"
-
->>>>>>> 9f798783
-
         _oth -> err $ "Unhandled case in lhs of let: " ++ (show lex0)
 
     _oth -> err $ "Unhandled case: " ++ (show lex0)
@@ -1327,97 +1062,6 @@
            L1.SizeParam -> L1.SizeParam
            _ -> err $ "Can't handle this primop yet in InferLocations:\n"++show p
 
-<<<<<<< HEAD
-       
-=======
-primToTy :: L1.Prim L1.Ty1 -> Ty2
-primToTy p = case p of
-               L1.AddP    -> IntTy
-               L1.SubP    -> IntTy
-               L1.MulP    -> IntTy
-               L1.EqIntP  -> BoolTy
-               L1.EqSymP  -> BoolTy
-               L1.MkTrue  -> BoolTy
-               L1.MkFalse -> BoolTy
-               _ -> err $ "Can't handle this primop yet in InferLocations:\n"++show p
-
-
--- Helpers:
---------------------------------------------------------------------------------
-
--- | Record a dedence between a location/value and a location/value.
-tellConstraint :: L L1.Exp1 -> Dependence -> TiM ()
-tellConstraint target x = lift $ do
-                     log <- St.get
-                     -- TODO: check for cycles here.
-                     -- TODO: Also check that we don't introduce a scope-violation
-                     -- in one of the location variable dependencies.
-                     St.put $ log `mappend` (Seq.singleton x, Seq.empty)
-
--- | Snapshot the current environment at the point we allocate a new
--- location.
-tellNewLocVar :: LocVar -> Env2 Ty2 -> TiM ()
-tellNewLocVar v e = lift $ do
-                      log <- St.get
-                      St.put $ log `mappend` (Seq.empty, Seq.singleton (v,e))
-
-
--- | This helper exemplifies the simplicity of our current approach.
--- If we assume output regions are disjoint from input ones, then we
--- can instantiate an L1 function type into a polymorphic L2 one,
--- mechanically.
-convertFunTy :: (L1.Ty1,L1.Ty1) -> SyM (ArrowTy Ty2)
-convertFunTy (from,to) = do
-    -- let lvs = allLocVars inT ++ allLocVars outT
-    -- lvs' <- mapM freshenVar lvs
-    -- let subst = M.fromList (zip lvs lvs')
-    -- return $ ArrowTy (substTy subst inT)
-    --                  (substEffs subst effs)
-    --                  (substTy subst outT)
-
-
-    return $ ArrowTy { locVars = _
-                     , arrIn   = _
-                     , arrEffs = S.empty
-                     , arrOut  = _
-                     , locRets = [] }
-
--- TODO: Instantiate a polymorphic type schema.
-
-
--- | Fresh locVar
-freshLocVar :: String -> TiM LocVar
-freshLocVar m = lift$ lift$ gensym (toVar m)
-
--- | Unify two types that differ only in their locations.
--- This generates additional constraints.
-unifyLocs :: Ty2 -> Ty2 -> Selection -> TiM Result -> TiM Result
-unifyLocs t1 t2 sel tail =
-  if _
-  then _
-  else throwE (FailedLocUnify{ expected=_
-                             , received=_
-                             , context= sel })
-
-
--- Our unify function should produce [LocConstraint]
---
--- Here's the old location semi-lattice used for InferEffects:
-{-
--- | Abstract locations:
-data Loc = Fixed Var -- ^ A rigid location, such as for an input or output field.
-         | Fresh Var -- ^ Fresh location-variables as created by
-                     -- calling functions that are polymorphic in
-                     -- their output location.
-         | TupLoc [Loc] -- ^ The locations for each part of a tuple.
-         | Top    -- ^ Contradiction.  Locations couldn't unify.
-         | Bottom -- ^ "don't know" or "don't care".  This is the
-                  -- location for non-packed data.
-  deriving (Read,Show,Eq,Ord, Generic, NFData)
-instance Out Loc
--}
-
->>>>>>> 9f798783
 -- Notes on program repair:
 --------------------------------------------------------------------------------
 
@@ -1438,7 +1082,6 @@
 emptyEnv :: FullEnv
 emptyEnv = FullEnv { dataDefs = C.emptyDD
                    , valEnv   = M.empty
-<<<<<<< HEAD
                    , funEnv   = M.empty }
 
 
@@ -1557,64 +1200,4 @@
 mkAdd1Fun bod = L1.FunDef "add1" ("tr",treeTy) treeTy bod
 
 exadd1 :: L1.Prog
-exadd1 = mkAdd1Prog exadd1Bod Nothing
-=======
-                   , funEnv   = M.empty
-                   , dag      = M.empty }
-
--- (Moved to Common)
--- l :: a -> L a
--- l x = L NoLoc x
-
-idCont :: Cont
-idCont (e,ty) = return (e,ty)
-
-go :: TiM Result -> Either Failure Result
-go =  fst . fst . runSyM 0 . flip St.runStateT mempty . runExceptT
-
-t1 :: Either Failure Result
-t1 = fst$ fst$ runSyM 0 $ flip St.runStateT mempty $ runExceptT $
-     inferExp emptyEnv (l$ LitE 3) idCont
-
-
--- t2_ :: TiM Result
--- t2_ = inferExp emptyEnv (l$ L1.IfE (l$ L1.PrimAppE L1.MkTrue [])
---                            (l$ L1.LitE 3)
---                            (l$ L1.LitE 4))
---                idCont
-
-t2_ :: TiM Result
-t2_ = inferExp emptyEnv (l$ L1.LetE ("v",[], IntTy, l$ LitE 33)
-                           (l$ L1.VarE "v"))
-               idCont
-
-t2 :: Either Failure Result
-t2 = go t2_
-
-t3_ :: TiM Result
-t3_ = inferExp emptyEnv (l$ L1.LetE ("v",[], BoolTy, l$ L1.PrimAppE L1.MkTrue [])
-                           (l$ L1.VarE "v"))
-               idCont
-
-
--- | Here is a challenge case where we have a scalar field between two
--- packed-data fields.
-dd1 :: DDefs (UrTy ())
-dd1 = (fromListDD [DDef "Tree"
-                   [ ("Leaf",[])
-                   , ("Node",[ (False, PackedTy "Tree" ())
-                             , (False, IntTy)
-                             , (False, PackedTy "Tree" ())])]])
-
--- | Simply construct a small tree value.
-t4_p :: L1.Prog
-t4_p = L1.Prog dd1 M.empty $ Just $
-       l$ LetE ("x",[],PackedTy "Tree" (), l$ DataConE () "Leaf" []) $
-       l$ LetE ("y",[],PackedTy "Tree" (), l$ DataConE () "Leaf" []) $
-       l$ L1.DataConE () "Node"
-          [ l$ VarE "x" , l$ LitE 99, l$ VarE "y"]
-
-
-t4 :: Prog
-t4 = fst $ runSyM 100 (inferLocs t4_p)
->>>>>>> 9f798783
+exadd1 = mkAdd1Prog exadd1Bod Nothing