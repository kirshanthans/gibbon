--- conflicted
+++ resolved
@@ -304,11 +304,8 @@
    ddefs' = fmap (fmap lame) defs
    Env2{vEnv,fEnv} = L1.progToEnv p0
 
-<<<<<<< HEAD
    lame :: L1.Ty1 -> Ty2 -- TODO: remove the need for this.
    lame = fmap (const "")
-=======
->>>>>>> d5e7e91f
           
 
 -- | Instantiate inferExp with a specific repair strategy.
