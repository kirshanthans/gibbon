--- conflicted
+++ resolved
@@ -214,91 +214,6 @@
 type Result = (L Exp2, Ty2, [Constraint])
 
 inferLocs :: L1.Prog -> SyM L2.Prog
-<<<<<<< HEAD
-inferLocs = withRepairTactic copyTactic
-
-withRepairTactic :: RepairTactic -> L1.Prog -> SyM L2.Prog
-withRepairTactic tactic p0@(L1.Prog defs funs main) = do
-    fenv' <- mapM convertFunTy fEnv
-    let fullenv = FullEnv { dataDefs = ddefs'
-                            -- ^ HACK/TEMP/FIXME, use empty/unused location vars in these types.
-                          , valEnv   = fmap lame vEnv
-                          , funEnv   = fenv'
-                          , dag      = mempty }
-
-        doFunDef L1.FunDef{funName,funArg=(argV,argT),funRetTy,funBody} = do
-          funty <- convertFunTy (argT,funRetTy)
-          (funbod,_) <- inferExpWith tactic fullenv funBody
-          return $ L2.FunDef { funname = funName
-                             , funarg = argV
-                             , funty, funbod
-                             }
-
-    -- Each top-level fundef body, and the main expression, are
-    -- completely independent type-checking-and-error-recovery problems:
-    let infer = inferExpWith tactic fullenv
-
-        doFunDef L1.FunDef{funName,funArg,funRetTy,funBody} = do
-          funty <- convertFunTy (snd funArg,funRetTy)
-          (funbod,_) <- infer funBody
-          return $ L2.FunDef { funname = funName
-                             , funty
-                             , funarg = fst funArg
-                             , funbod
-                             }
-    main'    <- mapM infer main
-    fundefs' <- mapM doFunDef funs
-    return $ Prog ddefs' fundefs' main'
- where
-   ddefs' = fmap (fmap lame) defs
-   Env2{vEnv,fEnv} = L1.progToEnv p0
-
-
-lame :: L1.Ty1 -> Ty2 -- TODO: remove the need for this.
-lame = fmap (const "")
-          
-
--- | Instantiate inferExp with a specific repair strategy.
-inferExpWith :: RepairTactic -> FullEnv -> (L L1.Exp1) -> SyM Result
-inferExpWith tactic env ex = go (inferExp env ex return)
-  where
-    go act = do
-      x <- St.runStateT (runExceptT act) mempty
-      case x of
-        (Left exn, _log) -> go (tactic exn) -- ^ Repair and retry.
-        (Right res, _) -> return res   
-             
--- -- | Trivial expressions never cause failures.
--- doTriv :: FullEnv -> L1.Exp1 -> Result
--- doTriv env ex =
---   case ex of
---     L1.VarE v -> (l$ VarE v, lookupVEnv v env)
---     L1.LitE n -> (l$ LitE n, IntTy)
-
-
--- | Multiple expressions.
-inferExps :: FullEnv -> [L L1.Exp1] -> Cont -> TiM Result
-inferExps = _finish
-
-
-type LsCont = [L Exp2] -> TiM Result
-
--- | Every type must either be fixed size, or be serialized data with
--- an abstract location.
-sizeOrLoc :: Ty2 -> Either Int LocVar
-sizeOrLoc = _finishme
-
-
-type RelativePosition = LocVar -> LocConstraint
-            
-addOffset :: RelativePosition -> Int -> RelativePosition
-addOffset f offset locvar =
-  case f locvar of
-    AfterConstantC n l1 l2 -> AfterConstantC (n+offset) l1 l2
-    AfterVariableC v l1 l2 -> _finish
-    x@StartOfC{}  -> err x
-    x@InRegionC{} -> err x
-=======
 inferLocs initPrg = do
   (L1.Prog dfs fds me) <- addCopyFns initPrg
   let m = do
@@ -323,7 +238,6 @@
   case fst prg of
     Right a -> return a
     Left a -> err $ show a
->>>>>>> aa10f3d1
   where
 
 -- | Destination can be a single location var, a tuple of destinations,
@@ -581,7 +495,7 @@
       case dest of
         NoDest -> return (e', lookupVEnv v env, [])
         TupleDest ds ->
-           let ProdTy tys = lookupVEnv v env               
+           let ProdTy tys = lookupVEnv v env
            in unifyAll ds tys
               (return (e', ProdTy tys, []))
               (err$ "TODO: support copying parts of tuples")
@@ -733,7 +647,7 @@
     L1.LetE (vr,locs,bty,L sl2 rhs) bod | [] <- locs ->
       case rhs of
         L1.VarE{} -> err$ "Unexpected variable aliasing: " ++ (show ex0)
-        
+
         L1.AppE f [] arg -> do
           let arrty = lookupFEnv f env
           valTy <- freshTyLocs $ arrOut arrty
@@ -753,7 +667,7 @@
         L1.IfE{} -> err$ "Unexpected conditional in let binding: " ++ (show ex0)
 
         L1.LetE{} -> err $ "Expected let spine, encountered nested lets: " ++ (show lex0)
-                     
+
         L1.LitE i -> do
           (bod',ty',cs') <- inferExp (extendVEnv vr IntTy env) bod dest
           (bod'',ty'',cs'') <- handleTrailingBindLoc vr (bod', ty', cs')
@@ -971,7 +885,7 @@
       MapE{} -> err$ "MapE not supported"
       FoldE{} -> err$ "FoldE not supported"
 
-                           
+
 
 -- | Checks that there are no constraints specifying a location
 -- after the location passed in.
@@ -1037,7 +951,7 @@
     (FreshLoc l1, FixedLoc l2) ->
         do assocLoc l1 (FixedLoc l2)
            successA
-    (FixedLoc l2, FreshLoc l1) -> 
+    (FixedLoc l2, FreshLoc l1) ->
         do assocLoc l1 (FixedLoc l2)
            successA
     (FreshLoc l1, FreshLoc l2) ->
@@ -1056,7 +970,7 @@
       (TupleDest _, _) -> unifyAll ds tys successA failA
       (NoDest, _) -> unifyAll ds tys successA failA
 unifyAll (_:_) [] _ _ = err$ "Mismatched destination and product type arity"
-unifyAll [] (_:_) _ _ = err$ "Mismatched destination and product type arity" 
+unifyAll [] (_:_) _ _ = err$ "Mismatched destination and product type arity"
 unifyAll [] [] successA _ = successA
 
 freshLocVar :: String -> SyM LocVar
@@ -1200,7 +1114,7 @@
                    , funEnv   = M.empty }
 
 {--
-               
+
 t0 :: ArrowTy Ty2
 t0 = fst$ runSyM 0 $
      convertFunTy (snd (L1.funArg fd), L1.funRetTy fd)
