--- conflicted
+++ resolved
@@ -17,51 +17,7 @@
   default:             False
 
 library
-<<<<<<< HEAD
-  exposed-modules:
-                  Packed.FirstOrder.Common
-                  Packed.FirstOrder.GenericOps
-                  Packed.FirstOrder.Compiler
-                  Packed.FirstOrder.HaskellFrontend
-                  Packed.FirstOrder.TargetInterp
-                  Packed.FirstOrder.L0.Syntax
-                  Packed.FirstOrder.L0.Specialize
-                  Packed.FirstOrder.L1.Syntax
-                  Packed.FirstOrder.L1.Typecheck
-                  Packed.FirstOrder.L2.Syntax
-                  Packed.FirstOrder.L2.Typecheck
-                  Packed.FirstOrder.L2.Examples
-                  Packed.FirstOrder.L4.Syntax
-                  Packed.FirstOrder.L1.Interp
-                  Packed.FirstOrder.L2.Interp
-                  Packed.FirstOrder.L3.Syntax
-                  Packed.FirstOrder.L3.Typecheck
-                  Packed.FirstOrder.SExpFrontend
 
-                  -- compiler passes, roughly in the order they're run
-                  Packed.FirstOrder.Passes.Freshen
-                  Packed.FirstOrder.Passes.Flatten
-                  Packed.FirstOrder.Passes.InlineTriv
-                  Packed.FirstOrder.Passes.DirectL3
-                  Packed.FirstOrder.Passes.InferLocations
-                  Packed.FirstOrder.Passes.InferEffects2
-                  Packed.FirstOrder.Passes.RouteEnds2
-                  Packed.FirstOrder.Passes.Cursorize4
-                  Packed.FirstOrder.Passes.FindWitnesses
-                  Packed.FirstOrder.Passes.ShakeTree
-                  Packed.FirstOrder.Passes.HoistNewBuf
-                  Packed.FirstOrder.Passes.Unariser
-                  Packed.FirstOrder.Passes.Unariser2
-                  Packed.FirstOrder.Passes.Lower
-                  -- Packed.FirstOrder.Passes.Typecheck
-                  Packed.FirstOrder.Passes.Codegen
-
--- First attempt, slated for removal:
-                    -- Packed.HigherOrder.L1_Source, Packed.HigherOrder.L2_Intermediate,
-                    -- Packed.HigherOrder.L4.Syntax,
-                    -- Packed.HigherOrder.Translate, Packed.HigherOrder.Common,
-
-=======
   exposed-modules:     Gibbon.Common
                        Gibbon.GenericOps
                        Gibbon.Compiler
@@ -79,7 +35,9 @@
                        Gibbon.L3.Syntax
                        Gibbon.L3.Typecheck
                        Gibbon.SExpFrontend
-
+                       Gibbon.L0.Syntax
+                       Gibbon.L0.Specialize
+                       
                        -- compiler passes, roughly in the order they're run
                        Gibbon.Passes.Freshen
                        Gibbon.Passes.Flatten
@@ -102,7 +60,7 @@
                        Gibbon.Passes.FollowRedirects
                        Gibbon.Passes.RearrangeFree
                        Gibbon.Passes.Codegen
->>>>>>> 52ccdcd4
+
 
   -- other-modules:
   other-extensions:    DeriveDataTypeable CPP
@@ -187,17 +145,6 @@
                        srcloc,
                        mtl, transformers,
                        tasty, tasty-hunit, tasty-th
-<<<<<<< HEAD
-  other-modules:
-                RouteEnds2
-                InferEffects2
-                Unariser
-                Compiler
-                L2.Typecheck
-                L1.Typecheck
-                L3.Typecheck
-                L0.Specialize
-=======
 
   other-modules:       RouteEnds
                        InferEffects
@@ -209,7 +156,7 @@
                        L2.Typecheck
                        L1.Typecheck
                        L3.Typecheck
->>>>>>> 52ccdcd4
+                       L0.Specialize
 
   default-language:    Haskell2010
   ghc-options:         -fdefer-typed-holes