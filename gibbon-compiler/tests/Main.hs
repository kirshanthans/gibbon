--- conflicted
+++ resolved
@@ -21,15 +21,10 @@
 -- import Packed.FirstOrder.L1_Source (Exp (..))
 import qualified Packed.FirstOrder.L1_Source as L1
 import           Packed.FirstOrder.L2_Traverse as L2
-<<<<<<< HEAD
 -- import           Packed.FirstOrder.Passes.InferEffects  -- UNDER_CONSTRUCTION.
 -- import           Packed.FirstOrder.Passes.CopyInsertion
 -- import           Packed.FirstOrder.Passes.Cursorize
 -- import           Packed.FirstOrder.Passes.Codegen
-=======
-import           Packed.FirstOrder.Passes.InferEffects
-import           Packed.FirstOrder.Passes.CopyInsertion
->>>>>>> 326c2d21
 import           Packed.FirstOrder.L3_Target hiding (Prog (..), Ty (..))
 import qualified Packed.FirstOrder.L3_Target as T
 import qualified Packed.FirstOrder.TargetInterp as TI
