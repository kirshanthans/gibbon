## The config file for the Gibbon testsuite.
## These configuration parameters are only used by TestRunner.hs and
## have no effect on unit tests.

## Configuration that can be added to the entire testsuite (or passed via command line):
##
## skip-failing: True    -- ^ Don't run the expected failures. (default: false)
## verbosity:    Int     -- ^ Controls the summary that's generated at the end. (default: 1)
## summaryFile:  String  -- ^ File in which to store the test summary. (default: gibbon-test-summary.txt)
## tempdir:      String  -- ^ Temporary directory to store the build artifacts (default: examples/build_tmp)
## run-modes:   [String] -- ^ If non-empty, run tests only in the specified modes. (default: [])

## Specifiying an individual test:
##
## name: name of the testfile
## dir : location of the testfile (default: examples)
## failing: modes in which the test is expected to fail (default: [])
## skip: whether to skip this test (default: false)
## run-modes: if non-empty, run this test only in the specified modes.
##            has higher precendence than the global run-mode parameter (default [])


## CSK: The documentation is out of date as of [2019.01.29]. I should fix it soon.

tests:
  - name: test00_add.gib
  - name: test00a_size.gib
  - name: test00b_printBool.gib
  - name: test00c_printBool.gib
  - name: test00d_printData.gib
  - name: test00e_func.gib
  - name: test00f_and.gib
  - name: test01b_ifif.gib
  - name: test01_if.gib
  - name: test02_arith.gib
  - name: test02b_datacon.gib
  - name: test02c_case.gib
  - name: test02d_printPair.gib
  - name: test02e_printNest.gib
  - name: test03b_eqs.gib
  - name: test03c_eqs.gib
  - name: test03d_eqs.gib
  - name: test03_let.gib
  - name: test04b_vector.gib
  - name: test04c_ifvector.gib
  - name: test04d_vecfun.gib
  - name: test04_vector.gib
  - name: test05_app.gib
  - name: test05b_app.gib
  - name: test05c_arity2.gib
  - name: test06a_two_cases.gib
  - name: test06b_case.gib
  - name: test06_case.gib
  - name: test06c_nested.gib
    skip: true
  - name: test06d_rec.gib
  - name: test06e_rec.gib
  - name: test06f_rec.gib
  - name: test06g_rec.gib
  - name: test06h_rec.gib
  - name: test06i_casecase.gib
  - name: test07b_iterate.gib
  - name: test07_time.gib
  - name: test09_recur.gib
  - name: test10b_desugar.gib
  - name: test10_desugar.gib
  - name: test11b_fundata.gib
  - name: test11c_funrec.gib
  - name: test11d_funrec.gib
  - name: test11e_funrec.gib
  - name: test11f_funrec.gib
  - name: test11_fundata.gib
  - name: test12b_traverse.gib
  - name: test12c_traverse.gib
  - name: test13b_build.gib
  - name: test13_build.gib
  - name: Test185.hs
    answer-file: examples/Test185.ans
    # Failing due to a bug in AddTraversals.
    failing: [gibbon1]
  - name: Test187.hs
    answer-file: examples/Test187.ans

  # Needs manual inspection.
  - name: test14_repair.gib

  - name: test14a_tup.gib
  - name: test14b_tup.gib
  - name: test14c_tail.gib
  - name: test14d_unary_tup.gib
  - name: test15a_symsearch.gib
  - name: test15c_printsym.gib
    skip: true
    # printing symbols is broken atm
  - name: test15d_symsearch.hs
    answer-file: examples/test15d_symsearch.ans
  - name: test15e_gensym.hs
    answer-file: examples/test15e_gensym.ans
    # Gensym is broken in the interpreter. (randomIO is not determinisitc, we probably should use a fixed seed for interpreter)
    failing: [interp1]

  - name: test18_badconstraint.gib
    # This only fails on GCC >= 7 (which we're using to run some other tests that use Cilk)
    # failing: [pointer]
    # [2019.02.11] CSK: This is not deterministic, (On Travis) it compiles with gcc-7.3.0 and
    # does not compile with gcc-7.4.0. We need to debug this properly. Skip for now.
    skip: true
  - name: test18b_tupconstraint.gib
  - name: test18c_identity1.gib
  - name: test18d_identity2.gib
  - name: test18e_identity3.gib
  - name: test18g_identity4.gib
  - name: test18h_identity5.gib
  - name: test19_unarytree.gib
  - name: test20_bintree.gib
  - name: test20b_bintree.gib
  - name: test20c_bintree.gib
  - name: test20d_bintree.gib
  - name: test20e_bintree.gib
  - name: test20f_bintree.gib
  - name: test20h_idree.gib
  - name: test25a_withprint.gib
  - name: test25b_racketcore.gib
  - name: test25c_racketcore.gib
  - name: test25d_racketcore.gib
  - name: test25e_countnodes.gib
  - name: test25_rackcore.gib
  - name: test25f_countnodes.gib
    skip: true
  - name: test26_treewalk.gib
    skip: true
  - name: test26a_treewalk.gib
  - name: test27a_subst.gib
  - name: test27c_subst.gib
  - name: test29_list.gib
  - name: test29a_list.gib
  - name: test29b_list.gib
  - name: test29c_list.gib
  - name: test30_twitter.gib
  - name: test_buildstree.gib
  - name: test_buildtree.gib
  - name: test_buildtreesum.gib
  - name: test_buildtwotrees.gib
  - name: test_ddtree.gib
  - name: test_stree.gib
  - name: test_sumstree.gib
  - name: test_sumtree.gib
  - name: test_unpacking.gib
  - name: test24_defs.gib
    skip: true
  - name: void_type.gib
    skip: true
  - name: void_type.hs
    skip: true
    answer-file: examples/void_type.ans
  - name: T64_1.gib
  - name: test_addtrees.gib
  - name: TestStrings.hs
    # interp outputs 'h' versus the expected h (without quotes)
    failing: [interp1]
    answer-file: examples/TestStrings.hs.ans

  # There's still a bug somewhere. Uncomment the main expression to reproduce.
  # Plus, #lang gibbon is having some problems with dictionaries.
  - name: T64_2.gib
    skip: true

  ## Benchmarks

  - name: bench_add1.gib
    bench: true

  - name: bench_buildtree.gib
    bench: true

  - name: bench_copy.gib
    bench: true

  - name: bench_sumtree.gib
    bench: true

  - name: bench_sum_add_build.gib
    bench: true

  - name: bench_id.gib
    bench: true
    more-iters: [pointer, gibbon2]

  - name: bench_leftmost.gib
    bench: true
    more-iters: [gibbon1, pointer, gibbon2]

  - name: bench_rightmost.gib
    bench: true
    more-iters: [pointer, gibbon2]

  - name: bench_build_searchtree.gib
    bench: true

  - name: bench_tree_lookup.gib
    bench: true
    more-iters: [pointer, gibbon2]

  - name: bench_tree_insert.gib
    bench: true
    more-iters: [pointer, gibbon2]
    answer-file: examples/bench_tree_insert.ans
    failing: [interp1]

  - name: bench_repmax.gib
    bench: true

  - name: bench_repconst.gib
    bench: true

  - name: bench_findmax.gib
    bench: true

  ## There is no significant difference between compose1 / compose2.
  ## compose2 should be much faster.

  - name: bench_compose1.gib
    bench: true
    more-iters: [pointer, gibbon2]
    skip: true

  - name: bench_compose2.gib
    bench: true
    more-iters: [pointer, gibbon2]
    skip: true

  ## Mega benchmarks, which use some dataset

  - name: bench_count_hashtag_occ.gib
    mega-bench: true
    bench-fun: bench
    bench-input: examples/twitter_input.gpkd

  - name: FloatTree.hs
    dir: examples
    answer-file: examples/FloatTree.hs.ans
    failing: [interp1]

  ## Polymorphic frontend tests
  - name: Poly1.hs
    dir: examples/poly
    answer-file: examples/poly/Poly1.ans
    failing: [gibbon1, gibbon2, interp1]

  # - name: measure_mode.hs
  #   answer-file: examples/measure_mode.ans
  #   failing: [gibbon1, gibbon2]

  - name: MonoTree.hs
    answer-file: examples/MonoTree.ans

  - name: PolyTree.hs
    dir: examples/poly
    answer-file: examples/poly/PolyTree.ans

  - name: TupleTest.hs
    dir: examples/poly
    answer-file: examples/poly/TupleTest.ans

  - name: NestedTuples.hs
    dir: examples/poly
    answer-file: examples/poly/NestedTuples.ans

  - name: TuplesInDatacon.hs
    dir: examples/poly
    answer-file: examples/poly/TuplesInDatacon.ans

  - name: AnonLambdas.hs
    dir: examples/poly
    answer-file: examples/poly/AnonLambdas.ans

  - name: CurriedFns.hs
    dir: examples/poly
    answer-file: examples/poly/CurriedFns.ans
    skip: true
    failing: [gibbon1, gibbon2]

  - name: T127.hs
    dir: examples/poly
    answer-file: examples/poly/T127.ans

  - name: T127a.hs
    dir: examples/poly
    answer-file: examples/poly/T127a.ans

  - name: T127b.hs
    dir: examples/poly
    answer-file: examples/poly/T127b.ans

  - name: T127c.hs
    dir: examples/poly
    answer-file: examples/poly/T127c.ans

  - name: unariser_bug1.hs
    answer-file: examples/unariser_bug1.ans
    failing: [gibbon1, gibbon2]

  - name: ParseLinearTypes.hs
    test-flags: ["--ghc-tc"]
    dir: examples/lineartypes/
    failing: [gibbon1, gibbon2, pointer, interp1]

  - name: EqBench.hs
    answer-file: examples/EqBench.ans

  - name: test_parse.hs
    failing: [gibbon1, gibbon2, pointer, interp1]

  - name: toplevel_value.hs
    answer-file: examples/toplevel_value.ans

  - name: Error.hs
    answer-file: examples/Error.ans

  - name: Tuples.hs
    answer-file: examples/Tuples.hs.ans

  - name: Foo.hs
    dir: examples/imports/
    answer-file: examples/imports/Foo.ans

  - name: NeedsClosure.hs
    dir: examples/poly
    answer-file: examples/poly/NeedsClosure.hs.ans

  - name: MutualRec.hs
    dir: examples/poly
    answer-file: examples/poly/MutualRec.ans

  - name: HSSetTest.hs
    dir: examples
    answer-file: examples/HSSetTest.ans
    failing: [interp1]

  - name: HSHashTest.hs
    dir: examples
    answer-file: examples/HSHashTest.ans
    failing: [interp1]

  - name: test_printpacked.hs
    dir: examples
    answer-file: examples/test_printpacked.ans
    failing: [interp1,gibbon1,pointer]


    ## Shouldn't typecheck
  - name: Fail1.hs
    dir: examples/should_fail
    failing: [gibbon1, gibbon2, pointer, interp1]

  - name: Fail2.hs
    dir: examples/should_fail
    failing: [gibbon1, gibbon2, pointer, interp1]

  - name: Fail3.hs
    dir: examples/should_fail
    failing: [gibbon1, gibbon2, pointer, interp1]

  ## Fusion2 tests
  - name: test_sumup_seteven.gib
    skip: true
    dir: examples/fusion-benchmarks
    failing: [gibbon1, gibbon2]
    test-flags: ["--fusion"]

  - name: render_tree.hs
    dir: examples/fusion-benchmarks
    skip: true
    failing: [gibbon1, gibbon2]
    test-flags: ["--fusion"]
    answer-file: examples/fusion-benchmarks/render_tree.ans

  - name: render_tree_two_passes.hs
    skip: true
    dir: examples/fusion-benchmarks
    failing: [gibbon1, gibbon2]
    test-flags: ["--fusion"]
    answer-file: examples/fusion-benchmarks/render_tree_two_passes.ans

  - name: render_tree_four_passes.hs
    skip: true
    dir: examples/fusion-benchmarks
    failing: [gibbon1, gibbon2]
    test-flags: ["--fusion"]
    answer-file: examples/fusion-benchmarks/render_tree_four_passes.ans

  - name: render_tree_five_passes.hs
    dir: examples/fusion-benchmarks
    failing: [gibbon1, gibbon2, pointer]
    ## [2020.05.27]: It never finishes on Travis...
    skip: true
    test-flags: ["--fusion"]
    answer-file: examples/fusion-benchmarks/render_tree_five_passes.ans

  - name: LC.hs
    dir: examples/fusion-benchmarks
    failing: [gibbon1, gibbon2]
    test-flags: ["--fusion"]
    skip: true
    # gibbon2: segfaults in free_region
    answer-file: examples/fusion-benchmarks/LC.ans

  ## Vector operations
  - name: Vector.hs
    dir: examples/vectors
    test-flags: ["--parallel"]
    failing: [interp1]
    answer-file: examples/vectors/Vector.hs.ans

  - name: SortPrim.hs
    dir: examples/vectors
    test-flags: ["--parallel"]
    failing: [interp1]
    answer-file: examples/vectors/SortPrim.ans

  - name: Sort.hs
    skip: true
    dir: examples/vectors
    answer-file: examples/vectors/Sort.hs.ans

  - name: DataVector.hs
    dir: examples/vectors
    test-flags: ["--parallel"]
    answer-file: examples/vectors/DataVector.hs.ans

  ## AST benchmarks
  - name: C1.hs
    dir: examples/ast
    failing: [gibbon1, gibbon2]
    answer-file: examples/ast/C1.ans
    skip: true

  ## Tests that only work with some backend:
  - name: test29d_list.gib
    failing: [gibbon1]
  - name: test18f_flip.gib
    failing: [gibbon2, gibbon1]
  - name: pp_projs.gib
  - name: test12_skip.gib
    failing: [gibbon1]
    skip: true

  # Tests that actually work but we can't generate answers with Racket
  - name: test08_dict.gib
    failing: [interp1,pointer,gibbon1,gibbon2]
  - name: test08b_dict.gib
    failing: [interp1,pointer,gibbon1,gibbon2]
  - name: test08c_dict.gib
    failing: [interp1,pointer,gibbon1,gibbon2]
  - name: test08d_sharedict.gib
    failing: [interp1,pointer,gibbon1,gibbon2]

  # - name: test08f_dict.gib
  # - name: test08f2_dict.gib
  #   failing: [pointer,gibbon1,gibbon2]

  # This test depends on real symbols, which we don't support atm.
  - name: test27b_subst.gib
    failing: [gibbon2,gibbon1]
    skip: true
    # printing symbols is broken atm

  # No gensym, or real symbols.
  - name: test28_copyprop.gib
    failing: [gibbon2,pointer,interp1,gibbon1]

  # sym-append not implemented in the RTS
  - name: test15b_symappend.gib
    skip: true

  # Probably safe to delete these tests permanently
  - name: test16_forlist.gib
    skip: true
  - name: test17_forfold.gib
    skip: true

<<<<<<< HEAD
  - name: wildcard_case.hs
    answer-file: examples/wildcard_case.ans
=======
  - name: test_153.hs
    failing: [gibbon2,gibbon1,interp1]
    answer-file: examples/test_153.ans

  - name: test_164.hs
    failing: [gibbon2,gibbon1,interp1]
    answer-file: examples/test_164.ans

  - name: test_166.hs
    failing: [gibbon2,gibbon1,interp1]
    answer-file: examples/test_166.ans

  - name: test_167.hs
    answer-file: examples/test_167.ans

  - name: test_168.hs
    answer-file: examples/test_168.ans

  - name: test_circsim.hs # covers #164, #166, #167, #174, #175
    answer-file: examples/test_circsim.ans

  - name: test_power.hs
    answer-file: examples/test_power.ans
>>>>>>> ed1657b4
<|MERGE_RESOLUTION|>--- conflicted
+++ resolved
@@ -479,10 +479,9 @@
   - name: test17_forfold.gib
     skip: true
 
-<<<<<<< HEAD
   - name: wildcard_case.hs
     answer-file: examples/wildcard_case.ans
-=======
+
   - name: test_153.hs
     failing: [gibbon2,gibbon1,interp1]
     answer-file: examples/test_153.ans
@@ -505,5 +504,4 @@
     answer-file: examples/test_circsim.ans
 
   - name: test_power.hs
-    answer-file: examples/test_power.ans
->>>>>>> ed1657b4
+    answer-file: examples/test_power.ans