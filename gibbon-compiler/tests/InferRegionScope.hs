{-# LANGUAGE TemplateHaskell #-}

-- | Tests for RouteEnds2
--
module InferRegionScope where

import Data.Set as S
import Data.Map as M

import Test.Tasty
import Test.Tasty.HUnit
import Test.Tasty.TH

import Gibbon.Common hiding (FunDef)
import Gibbon.L2.Syntax as L2
import Gibbon.L2.Examples
import Gibbon.Passes.InferRegionScope
import qualified Gibbon.L1.Syntax as L1


-- Region escapes scope, hence is global
case_t1 :: Assertion
case_t1 = expected @=? actual
  where
    actual = fst $ defaultPackedRunPassM $ inferRegScopeExp M.empty test1

    test1 :: L2.Exp2
    test1 = Ext $ LetRegionE (VarR "r1") Undefined Nothing $
            Ext $ LetLocE "l1" (StartOfLE (VarR "r1")) $
            LetE ("x1",[],PackedTy "A" "l1",
                     DataConE "l1" "A" [LitE 1]) $
            VarE "x1"

    expected :: L2.Exp2
<<<<<<< HEAD
    expected = Ext $ LetRegionE (GlobR "r1" Infinite) $
               Ext $ LetLocE "l1" (StartOfLE (GlobR "r1" Infinite)) $
=======
    expected = Ext $ LetRegionE (GlobR "r1" Infinite) Undefined Nothing $
               Ext $ LetLocE "l1" (StartOfLE (VarR "r1")) $
>>>>>>> 9c977c13
               LetE ("x1",[],PackedTy "A" "l1",
                        DataConE "l1" "A" [LitE 1]) $
               VarE "x1"



-- A local, stack allocated region
case_t2 :: Assertion
case_t2 = expected @=? actual
  where
    actual = fst $ defaultPackedRunPassM $ inferRegScopeExp M.empty test1

    test1 :: L2.Exp2
    test1 = Ext $ LetRegionE (VarR "r1") Undefined Nothing $
            Ext $ LetLocE "l1" (StartOfLE (VarR "r1")) $
            LetE ("x1",[],PackedTy "A" "l1",
                     DataConE "l1" "A" [LitE 1]) $
            LitE 1

    expected :: L2.Exp2
<<<<<<< HEAD
    expected = Ext $ LetRegionE (GlobR "r1" Infinite) $
               Ext $ LetLocE "l1" (StartOfLE (GlobR "r1" Infinite)) $
=======
    expected = Ext $ LetRegionE (GlobR "r1" Infinite) Undefined Nothing $
               Ext $ LetLocE "l1" (StartOfLE (VarR "r1")) $
>>>>>>> 9c977c13
               LetE ("x1",[],PackedTy "A" "l1",
                        DataConE "l1" "A" [LitE 1]) $
               LitE 1

inferRegScopeTests :: TestTree
inferRegScopeTests = $(testGroupGenerator)<|MERGE_RESOLUTION|>--- conflicted
+++ resolved
@@ -32,13 +32,8 @@
             VarE "x1"
 
     expected :: L2.Exp2
-<<<<<<< HEAD
-    expected = Ext $ LetRegionE (GlobR "r1" Infinite) $
+    expected = Ext $ LetRegionE (GlobR "r1" Infinite) Undefined Nothing $
                Ext $ LetLocE "l1" (StartOfLE (GlobR "r1" Infinite)) $
-=======
-    expected = Ext $ LetRegionE (GlobR "r1" Infinite) Undefined Nothing $
-               Ext $ LetLocE "l1" (StartOfLE (VarR "r1")) $
->>>>>>> 9c977c13
                LetE ("x1",[],PackedTy "A" "l1",
                         DataConE "l1" "A" [LitE 1]) $
                VarE "x1"
@@ -59,13 +54,8 @@
             LitE 1
 
     expected :: L2.Exp2
-<<<<<<< HEAD
-    expected = Ext $ LetRegionE (GlobR "r1" Infinite) $
+    expected = Ext $ LetRegionE (GlobR "r1" Infinite) Undefined Nothing $
                Ext $ LetLocE "l1" (StartOfLE (GlobR "r1" Infinite)) $
-=======
-    expected = Ext $ LetRegionE (GlobR "r1" Infinite) Undefined Nothing $
-               Ext $ LetLocE "l1" (StartOfLE (VarR "r1")) $
->>>>>>> 9c977c13
                LetE ("x1",[],PackedTy "A" "l1",
                         DataConE "l1" "A" [LitE 1]) $
                LitE 1
