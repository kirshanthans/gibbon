name: test-gibbon
on:
<<<<<<< HEAD
  push:
    branches:
      - master
  pull_request:
=======
  - push
  - pull_request
      types: [review_requested, ready_for_review]
>>>>>>> 9c977c13
jobs:
  linux:
    name: test-gibbon
    runs-on: ubuntu-18.04
    steps:
      - name: dependencies
        run: |
          sudo apt-get update
          sudo apt-add-repository -y 'ppa:hvr/ghc'
          sudo apt-get update
          sudo add-apt-repository -y 'ppa:plt/racket'
          sudo apt-get update
          sudo apt-get install -y libgc-dev libgmp-dev uthash-dev gcc-7 ghc-9.0.1 racket
          sudo unlink /usr/bin/gcc && sudo ln -s /usr/bin/gcc-7 /usr/bin/gcc
      - name: versions
        run: |
          ghc --version
          racket --version
          gcc --version
          stack --version
          cabal --version
      - name: checkout
        uses: actions/checkout@v2
      - run: cabal v2-update -w /opt/ghc/9.0.1/bin/ghc
      - run: cabal v2-freeze -w /opt/ghc/9.0.1/bin/ghc
      - name: cache-cabal
        uses: actions/cache@v2
        with:
          key: ${{ runner.os }}-cabal-${{ hashFiles('cabal.project.freeze') }}
          restore-keys: |
            ${{ runner.os }}-cabal-
          path: |
            ~/.cabal/store
            ~/.cabal/packages
            dist-newstyle
      - name: build
        run: |
          cd gibbon-compiler
          cabal v2-update -w /opt/ghc/9.0.1/bin/ghc
          cabal v2-build -w /opt/ghc/9.0.1/bin/ghc .
      - name: cache-answers
        uses: actions/cache@v2
        with:
          key: ${{ runner.os }}-answers
          path: gibbon-compiler/examples/build_tmp/*.ans
      - name: answers
        run: |
          cd gibbon-compiler
          make answers
      - name: list-answers
        run: |
          ls gibbon-compiler/examples/build_tmp/*.ans
      - name: tests
        run: |
          export GIBBONDIR=`pwd`
          cd gibbon-compiler/
          cabal v2-exec -w /opt/ghc/9.0.1/bin/ghc test-gibbon-examples -- -v2<|MERGE_RESOLUTION|>--- conflicted
+++ resolved
@@ -1,15 +1,10 @@
 name: test-gibbon
 on:
-<<<<<<< HEAD
   push:
     branches:
       - master
   pull_request:
-=======
-  - push
-  - pull_request
-      types: [review_requested, ready_for_review]
->>>>>>> 9c977c13
+    types: [review_requested, ready_for_review]
 jobs:
   linux:
     name: test-gibbon
