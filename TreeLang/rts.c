#include <assert.h>
#include <stdio.h>
#include <stdlib.h>
#include <string.h>
#include <time.h>

#define ALLOC malloc

<<<<<<< HEAD
#define ALLOC_PACKED malloc

#define SIZE 1000

#define DEFAULT_BUF_SIZE 1000000

=======
>>>>>>> 43143586
typedef struct dict_item {
  struct dict_item * next;
  int key;
  union {
    int intval;
    void * ptrval;
  };
} dict_item_t;

dict_item_t * dict_alloc() {
  return ALLOC(sizeof(dict_item_t));
}

dict_item_t *dict_insert_int(dict_item_t *ptr, int key, int val) {
  dict_item_t *ret = dict_alloc();
  ret->key = key;
  ret->intval = val;
  ret->next = ptr;
  return ret;
}

int dict_lookup_int(dict_item_t *ptr, int key) {
  while (ptr != 0) {
    if (ptr->key == key) {
      return ptr->intval;
    } else {
      ptr = ptr->next;
    }
  }
  printf("Error, key %d not found!\n",key);
  exit(1);
}



// fun fact: __ prefix is actually reserved and this is an undefined behavior.
// These functions must be provided by the code generator.
void __fn_to_bench(char* in, char* out);
int __main_expr();
void __build_tree(int tree_size, char* buffer);

void show_usage()
{
    // TODO
    return;
}

double avg(const double* arr, int n)
{
    double sum = 0.0;
    for(int i=0; i<n; i++) sum += arr[i];
    return sum / (double)n;
}

double difftimespecs(struct timespec* t0, struct timespec* t1)
{
    return (double)(t1->tv_sec - t0->tv_sec)
      + ((double)(t1->tv_nsec - t0->tv_nsec) / 1000000000.0);
}

int compare_doubles(const void *a, const void *b)
{
    const double *da = (const double *) a;
    const double *db = (const double *) b;
    return (*da > *db) - (*da < *db);
}

void bench(int num_iterations, int tree_size, int buffer_size)
{
    printf("Generating initial tree...\n");
    char* initial_buffer = (char*)malloc(buffer_size);
    assert(initial_buffer);
    __build_tree(tree_size, initial_buffer);

    printf("Benchmarking. Iteration count: %d\n", num_iterations);
    char* bench_buffer = (char*)malloc(buffer_size);
    assert(bench_buffer);

    double trials[num_iterations];
    struct timespec begin, end;

    for (int i = 0; i < num_iterations; ++i)
    {
        clock_gettime(CLOCK_MONOTONIC_RAW, &begin);
        __fn_to_bench(initial_buffer, bench_buffer);
        clock_gettime(CLOCK_MONOTONIC_RAW, &end);
        trials[i] = difftimespecs(&begin, &end);
    }

    qsort(trials, num_iterations, sizeof(double), compare_doubles);
    printf("\nMINTIME: %lf\n",  trials[0]);
    printf("MEDIANTIME: %lf\n", trials[num_iterations / 2]);
    printf("MAXTIME: %lf\n",    trials[num_iterations - 1]);
    printf("AVGTIME: %lf\n",    avg(trials, num_iterations));
}

void run()
{
    printf("%d\n", __main_expr());
}

int main(int argc, char** argv)
{
    // parameters to parse:
    //
    //   num iterations: How many times to repeat a benchmark. Default: 10.
    //   tree size: An integer passes to `build_tree()`. Default: 10.
    //   buffer size: Default 10M.

    int num_iterations = 10;
    int tree_size = 10;
    int buffer_size = 10 * 1000 * 1000; // 10M

    // test by default
    int benchmark = 0;

    // TODO: atoi() error checking

    for (int i = 1; i < argc; ++i)
    {
        if (strcmp(argv[i], "-num-iterations") == 0 && i < argc - 1)
        {
            num_iterations = atoi(argv[i + 1]);
            ++i;
        }
        else if (strcmp(argv[i], "-tree-size") == 0 && i < argc - 1)
        {
            tree_size = atoi(argv[i + 1]);
            ++i;
        }
        else if (strcmp(argv[i], "-buffer-size") == 0 && i < argc - 1)
        {
            buffer_size = atoi(argv[i + 1]);
            ++i;
        }
        else if ((strcmp(argv[i], "-benchmark") == 0) || (strcmp(argv[i], "-bench") == 0))
        {
            benchmark = 1;
        }
        else
        {
            fprintf(stderr, "Can't parse argument: \"%s\"\n", argv[i]);
            show_usage();
            exit(1);
        }
    }

    // printf("\nTREEDEPTH: %d\nITERS: %d\n", tree_size, num_iterations);

    if (benchmark)
        bench(num_iterations, tree_size, buffer_size);
    else
        run();

    return 0;
}<|MERGE_RESOLUTION|>--- conflicted
+++ resolved
@@ -5,16 +5,12 @@
 #include <time.h>
 
 #define ALLOC malloc
-
-<<<<<<< HEAD
-#define ALLOC_PACKED malloc
+#define ALLOC_PACKED ALLOC
 
 #define SIZE 1000
 
 #define DEFAULT_BUF_SIZE 1000000
 
-=======
->>>>>>> 43143586
 typedef struct dict_item {
   struct dict_item * next;
   int key;
