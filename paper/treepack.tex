--- conflicted
+++ resolved
@@ -1523,13 +1523,8 @@
     bumpalloc}, also described in \cref{sec:packed-pointer}, which shrinks the gap
   further.  bumpalloc uses the same representations as pointer, but approximates
   optimal memory management with cheap arena allocation.  Still, it remains the
-<<<<<<< HEAD
-  case that on add1, packed yields a geomean 1.75$\times$ geomean faster than
+  case that on add1, packed yields a geomean speedup 1.75$\times$ over
   bumpalloc, and 18$\times$ faster than the malloc-based pointer.}
-=======
-  case that, on add1, packed is geomean 1.75$\times$ faster than bumpalloc, and
-  18$\times$ faster than the malloc-based pointer.}
->>>>>>> bbfc8373
 
 \begin{figure}[]
   \centering
