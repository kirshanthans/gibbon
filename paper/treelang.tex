
\newcommand{\gramdef}{\; ::= \;}
\newcommand{\gramor}{\; | \;}
\newcommand{\PROG}{\keywd{prog}}
\newcommand{\EXPR}{\keywd{e}}
% \newcommand{\PRIM}{\keywd{\rho}}
\newcommand{\PRIM}{\odot}
\newcommand{\TYP}{\keywd{\tau}}
\newcommand{\ARROW}{\rightarrow}
\newcommand{\DD}{\keywd{dd}}
\newcommand{\VD}{\keywd{vd}}
\newcommand{\FD}{\keywd{fd}}
\newcommand{\TC}{\keywd{T}}
\newcommand{\DC}{\keywd{K}}

\ifcurly
\newcommand{\DATA}{\gramwd{type}}
\else
\newcommand{\DATA}{\gramwd{data}}
\fi

\newcommand{\sDC}{\skeywd{K}}
\newcommand{\sTYP}{\skeywd{\tau}}
\newcommand{\sEXPR}{\skeywd{e}}
\newcommand{\NEEDS}[2]{\, Needs(#1,#2)}
\newcommand{\HAS}[1]{\, Has(#1)}
\newcommand{\ENDOF}[1]{\, EndOf(#1)}
\newcommand{\TOEND}[1]{\gramwd{toEnd}(#1)}
\newcommand{\FROMEND}[1]{\gramwd{fromEnd}(#1)}
\newcommand{\WRITETAG}[2]{\gramwd{write}(#1,#2)}
\newcommand{\WRITENUM}[2]{\gramwd{write}(#1,#2)}
\newcommand{\FINISH}[1]{\gramwd{finish}(#1)}
\newcommand{\READTAG}[1]{\gramwd{read}(#1)}

\newcommand{\STARTV}[1]{\gramwd{start}(#1)}
\newcommand{\ENDV}[1]{\gramwd{end}(#1)}

\newcommand{\skeywd}[1]{#1}
\newcommand{\keywd}[1]{\; {#1} \;}
\newcommand{\keywdr}[1]{\; {#1}_1 \ldots {#1}_n \;}
\newcommand{\gramwd}[1]{\; \texttt{#1} \;}
\newcommand{\sgramwd}[1]{\texttt{#1}}
\newcommand{\sumtype}[2]{\; {#1} \; + \; {#2} \;}
\newcommand{\pairtype}[2]{\; {#1}, {#2} \;}
\newcommand{\dicttype}[1]{\; dictionary(#1)\;}
\ifcurly
\newcommand{\case}[2]{\gramwd{match}\; #1\; \gramwd{of}\; #2 \;}
\else
\newcommand{\case}[2]{\gramwd{case}\; #1\; \gramwd{of}\; #2 \;}
\fi
\newcommand{\pcasesym}{\gramwd{switch}}
\newcommand{\pcase}[2]{\pcasesym{}\; #1\; \gramwd{of}\; #2 \;}
\newcommand{\pair}[2]{\; ({#1} \,,\, {#2}) \;}
\newcommand{\fst}[1]{\; \gramwd{fst} \; {#1} \;}
\newcommand{\snd}[1]{\; \gramwd{snd} \; {#1} \;}
\newcommand{\bind}[2]{{#1} \Rightarrow {#2}}
\newcommand{\inl}[1]{\; \gramwd{inl} \; #1 \;}
\newcommand{\inr}[1]{\; \gramwd{inr} \; #1 \;}
\newcommand{\fun}[2]{\; \lambda {#1} . {#2} \;}
\newcommand{\var}{\; \svar \;}
\newcommand{\svar}{v}
\newcommand{\fvar}{\; \sfvar \;}
\newcommand{\sfvar}{f}
\newcommand{\num}{\; n \;}
\newcommand{\primexpr}[1]{\; \PRIM(#1) \;}
\newcommand{\letexpr}[3]{\;\gramwd{let} \; #1 = #2 \; \gramwd{in} \; #3 \;}
% \newcommand{\ife}[3]{\; \gramwd{if}\; #1 #2 #3 \;}
\newcommand{\ife}[3]{\gramwd{if} #1 \gramwd{then} #2 \gramwd{else} #3}
\newcommand{\app}[2]{\; #1 #2 \;}

%% \begin{figure}
%% \hspace{-0.05\textwidth}
%% \begin{minipage}{1.06\textwidth}
%%   \begin{minipage}{.66\textwidth}

\begin{figure}
    \begin{displaymath}
    \DC \in \; \textup{Data Constructors}, \:\: \TC \in \; \textup{Type Constructors}, \:\: \var \in \; \textup{Variables}
  \end{displaymath} 
  \begin{displaymath}
    \begin{aligned}
      \textup{Program} && \PROG && \gramdef &
%        \DD_1 \ldots \DD_n \; ; \VD_1 \ldots \VD_m \; ; \FD_1 \ldots \FD_m \; ; \EXPR 
        \overline{\DD} \;; \overline{\VD} \; ; \overline{\FD} \; ; \EXPR 
        \\
      \textup{Packed Data Declarations} && \DD && \gramdef & \DATA \TC = \overline{\DC \; \overline{\sTYP}\;} \\
      \textup{Value Declarations}    && \VD && \gramdef & \var : \TYP  ; \var = \EXPR \\ 
      \textup{Function Declarations} && \FD && \gramdef &
         \fvar : \TYP \ARROW \TYP; 
         \fvar({\var}) = \EXPR \\ 
      \textup{Expressions} && \EXPR && \gramdef & \var \gramor \num \gramor \gramwd{True} \gramor \gramwd{False}
%      \gramor \primexpr{\overline{\sEXPR}}
      \gramor \sEXPR \PRIM \sEXPR
      \gramor 
% FIRST ORDER version:
       \app{f}{\sEXPR} \\
% HIGHER ORDER version:
%      \app{\EXPR}{\sEXPR} \gramor \fun{\var:\TYP}{\EXPR} \\
%
      && && \gramor & 
      %    \pair{\sEXPR}{\sEXPR} \gramor \fst{e} \gramor \snd{e}
      \;(e_1,\, \dots\, , e_n) \gramor \EXPR.\num 
      \gramor \letexpr{\var:\TYP}{\EXPR}{\EXPR} \\
      && && \gramor & \case{\sEXPR}{\overline{\bind{\DC \; \overline{\svar} \;}{\EXPR}}} 
            \gramor  \ife{\EXPR}{\EXPR}{\EXPR} \\
      \textup{Types} && \TYP && \gramdef &
         \TC \gramor
         \;(\TYP_1,\, \dots\, , \TYP_n)
         % \pairtype{\TYP}{\TYP} 
         % \gramor \TYP \ARROW \TYP
         \gramor \gramwd{Int} \gramor \gramwd{Bool} \gramor \dots
      \\
      %% && && \gramor & \NEEDS{[\overline{\sTYP}]}{\sTYP} \gramor \HAS{\sTYP} \\
      \textup{Prim Ops} && \PRIM && \gramdef & + \gramor - \gramor * \gramor \ldots \\
    \end{aligned}
  \end{displaymath}
   \vspace{-4mm}
  \caption{Grammar for source language.}
%  \Red{FIXME THIS IS NOT A FIRST-ORDER  LANGUAGE.  It needs top-level fundefs.}
%  \label{fig:gram1}
  \label{fig:source}
\end{figure}

%%   \end{minipage}
%%   \hspace{15mm}
%%   %\begin{figure}
%%   \begin{minipage}{.25\textwidth}
%%     %      \vspace{-30mm}
%%     \vspace{30mm}
%% {
%%   \begin{mathpar}
%%     \inferrule [FINISH]
%%         {\Gamma \vdash \EXPR : \NEEDS{[]}{\sTYP}}
%%         {\Gamma \vdash \EXPR : \HAS{\sTYP}}
%%   \end{mathpar}
%%   \caption{Select rules from  the type system}
%%   \label{fig:types1}
%% }
%% %\end{figure}
%%   \end{minipage}
%% \end{minipage}
%% \end{figure}

\begin{figure}
  \vspace{-5mm}
  \begin{displaymath}
    \begin{aligned}
      \textup{Expressions} && \EXPR && 
<<<<<<< HEAD
     \gramdef & \ldots \gramor \pcase{\sEXPR}{\overline{\bind{\DC}{\EXPR}}} 
     \gramor  \TOEND{\sEXPR}
     \gramor  \FROMEND{\sEXPR}
=======
     \gramdef & \ldots \gramor \pcase{\sEXPR}{\overline{\bind{\DC \var}{\EXPR}}} 
     \gramor  \COERCE{\sEXPR}
>>>>>>> 6feb420d
     \\     
     && && \gramor & \WRITETAG{`\sDC\textrm'}{\var}
           \gramor \WRITENUM{\num}{\var}
           \gramor \READTAG{\var} \gramor 
      \FINISH{\sEXPR} \\      
      \textup{Types} && \TYP && \gramdef & \ldots 
               \gramor T_{\ell}
               \gramor \NEEDS{[\overline{\sTYP}]}{\sTYP} \gramor \HAS{[\overline{\sTYP}]} 
               \gramor \ENDOF{\sTYP} \\
      \textup{Extended vars} && \var && \gramdef & 
           v \gramor \gramwd{end}(v) 
                \gramor \gramwd{start}(v) \\
      \textup{Location vars} && \ell && \gramdef & \alpha \gramor \beta \gramor \ldots \\
    \end{aligned}
  \end{displaymath}
  \vspace{-4mm}
  \caption{Extensions to the core language for cursor-inserting compilation.
    Here we read and write word-sized (or smaller) values from byte streams. And
    switch is a low-level mechanism to read and case on the next tag byte from a
    stream.}
  %  \label{fig:gram2}
  \label{fig:target}
\end{figure}<|MERGE_RESOLUTION|>--- conflicted
+++ resolved
@@ -146,14 +146,9 @@
   \begin{displaymath}
     \begin{aligned}
       \textup{Expressions} && \EXPR && 
-<<<<<<< HEAD
      \gramdef & \ldots \gramor \pcase{\sEXPR}{\overline{\bind{\DC}{\EXPR}}} 
      \gramor  \TOEND{\sEXPR}
      \gramor  \FROMEND{\sEXPR}
-=======
-     \gramdef & \ldots \gramor \pcase{\sEXPR}{\overline{\bind{\DC \var}{\EXPR}}} 
-     \gramor  \COERCE{\sEXPR}
->>>>>>> 6feb420d
      \\     
      && && \gramor & \WRITETAG{`\sDC\textrm'}{\var}
            \gramor \WRITENUM{\num}{\var}
